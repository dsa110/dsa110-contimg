/**
 * Health Page
 * Deep diagnostics for pipeline and data quality monitoring
 */
import { useState, useMemo } from "react";
import {
  Container,
  Typography,
  Paper,
  Box,
  Grid,
  Card,
  CardContent,
  CardHeader,
  Stack,
  Chip,
  Alert,
  CircularProgress,
  Tabs,
  Tab,
  LinearProgress,
  Table,
  TableBody,
  TableCell,
  TableContainer,
  TableHead,
  TableRow,
} from "@mui/material";
import {
  Memory as MemoryIcon,
  Speed as SpeedIcon,
  Storage as StorageIcon,
  Assessment as AssessmentIcon,
} from "@mui/icons-material";
import {
  usePipelineStatus,
  useSystemMetrics,
  useESECandidates,
  useHealthSummary,
<<<<<<< HEAD
} from "../api/queries";
import Plot from "react-plotly.js";
import type { Data, Layout } from "plotly.js";
import { useNavigate } from "react-router-dom";
import dayjs from "dayjs";
import { DeadLetterQueueStats } from "../components/DeadLetterQueue";
import { CircuitBreakerStatus } from "../components/CircuitBreaker";
import type { HealthSummary } from "../api/types";
=======
} from '../api/queries';
import Plot from 'react-plotly.js';
import type { Data, Layout } from 'plotly.js';
import { useNavigate } from 'react-router-dom';
import { DeadLetterQueueStats } from '../components/DeadLetterQueue';
import { CircuitBreakerStatus } from '../components/CircuitBreaker';
import type { HealthSummary } from '../api/types';
>>>>>>> a7b82c1d

interface TabPanelProps {
  children?: React.ReactNode;
  index: number;
  value: number;
}

function TabPanel(props: TabPanelProps) {
  const { children, value, index, ...other } = props;
  return (
    <div role="tabpanel" hidden={value !== index} {...other}>
      {value === index && <Box sx={{ pt: 3 }}>{children}</Box>}
    </div>
  );
}

function MetricCard({
  label,
  value,
  unit = "",
  threshold = { warning: 75, critical: 90 },
  icon,
}: {
  label: string;
  value: number | undefined;
  unit?: string;
  threshold?: { warning: number; critical: number };
  icon?: React.ReactNode;
}) {
  const percentage = value || 0;
  const severity =
    percentage >= threshold.critical
      ? "error"
      : percentage >= threshold.warning
        ? "warning"
        : "success";

  return (
    <Card>
      <CardContent>
        <Stack direction="row" spacing={2} alignItems="center">
          {icon && <Box sx={{ color: "text.secondary" }}>{icon}</Box>}
          <Box sx={{ flexGrow: 1 }}>
            <Typography variant="body2" color="text.secondary">
              {label}
            </Typography>
            <Typography variant="h5">
              {value !== undefined ? `${value.toFixed(1)}${unit}` : "N/A"}
            </Typography>
            <LinearProgress
              variant="determinate"
              value={percentage}
              color={severity}
              sx={{ mt: 1 }}
            />
          </Box>
        </Stack>
      </CardContent>
    </Card>
  );
}

function OperationsHealthTab() {
  const { data: healthSummary, isLoading } = useHealthSummary();

  if (isLoading || !healthSummary) {
<<<<<<< HEAD
    return <SkeletonLoader variant="cards" rows={3} />;
=======
    return (
      <Box sx={{ display: 'flex', justifyContent: 'center', py: 8 }}>
        <CircularProgress />
      </Box>
    );
>>>>>>> a7b82c1d
  }

  const getStatusColor = (status: string) => {
    switch (status) {
<<<<<<< HEAD
      case "healthy":
        return "success";
      case "degraded":
        return "warning";
      case "unhealthy":
        return "error";
      default:
        return "default";
=======
      case 'healthy':
        return 'success';
      case 'degraded':
        return 'warning';
      case 'unhealthy':
        return 'error';
      default:
        return 'default';
>>>>>>> a7b82c1d
    }
  };

  return (
    <Grid container spacing={3}>
      {/* Overall Status */}
      <Grid item xs={12}>
        <Card>
          <CardContent>
            <Stack direction="row" spacing={2} alignItems="center">
              <Chip
                label={`Overall Status: ${healthSummary.status.toUpperCase()}`}
                color={getStatusColor(healthSummary.status) as any}
                size="large"
              />
              <Typography variant="body2" color="text.secondary">
                Last updated: {new Date(healthSummary.timestamp * 1000).toLocaleString()}
              </Typography>
            </Stack>
          </CardContent>
        </Card>
      </Grid>

      {/* Health Checks */}
      <Grid item xs={12} md={6}>
        <Card>
          <CardHeader title="Health Checks" />
          <CardContent>
            <Stack spacing={2}>
              {Object.entries(healthSummary.checks).map(([name, check]) => (
                <Box key={name}>
                  <Stack direction="row" spacing={2} alignItems="center">
                    <Chip
<<<<<<< HEAD
                      label={check.healthy ? "Healthy" : "Unhealthy"}
                      color={check.healthy ? "success" : "error"}
                      size="small"
                    />
                    <Typography variant="body2">
                      <strong>{name.replace(/_/g, " ")}</strong>
=======
                      label={check.healthy ? 'Healthy' : 'Unhealthy'}
                      color={check.healthy ? 'success' : 'error'}
                      size="small"
                    />
                    <Typography variant="body2">
                      <strong>{name.replace(/_/g, ' ')}</strong>
>>>>>>> a7b82c1d
                    </Typography>
                  </Stack>
                  {check.error && (
                    <Typography variant="caption" color="error" sx={{ ml: 5 }}>
                      {check.error}
                    </Typography>
                  )}
                </Box>
              ))}
            </Stack>
          </CardContent>
        </Card>
      </Grid>

      {/* DLQ Stats */}
      <Grid item xs={12} md={6}>
        <DeadLetterQueueStats />
      </Grid>

      {/* Circuit Breakers */}
      <Grid item xs={12}>
        <CircuitBreakerStatus />
      </Grid>
    </Grid>
  );
}

export default function HealthPage() {
  const [tabValue, setTabValue] = useState(0);
  const navigate = useNavigate();

  const { data: status, isLoading: statusLoading } = usePipelineStatus();
  const { data: metrics, isLoading: metricsLoading } = useSystemMetrics();
  const { data: eseCandidates } = useESECandidates();

  // Prepare system metrics plot data
  const metricsPlotData = useMemo(() => {
    if (!metrics) return { data: [], layout: {} };

    const data: Data[] = [
      {
        type: "scatter",
        mode: "lines",
        name: "CPU %",
        x: [new Date()],
        y: [metrics.cpu_percent],
        line: { color: "#90caf9" },
      },
      {
        type: "scatter",
        mode: "lines",
        name: "Memory %",
        x: [new Date()],
        y: [metrics.mem_percent],
        line: { color: "#a5d6a7" },
      },
    ];

    const layout: Partial<Layout> = {
      title: "System Resource Usage",
      xaxis: { title: "Time" },
      yaxis: { title: "Usage (%)", range: [0, 100] },
      hovermode: "closest",
      template: "plotly_dark",
    };

    return { data, layout };
  }, [metrics]);

  // Prepare queue state distribution
  const queueDistribution = useMemo(() => {
    if (!status) return null;

    const states = [
      { name: "Completed", value: status.queue.completed, color: "#4caf50" },
      { name: "Pending", value: status.queue.pending, color: "#ff9800" },
      {
        name: "In Progress",
        value: status.queue.in_progress,
        color: "#2196f3",
      },
      { name: "Failed", value: status.queue.failed, color: "#f44336" },
      { name: "Collecting", value: status.queue.collecting, color: "#9e9e9e" },
    ].filter((s) => s.value > 0);

    return states;
  }, [status]);

  return (
    <Container maxWidth="xl" sx={{ py: 4 }}>
      <Typography variant="h2" component="h2" gutterBottom sx={{ mb: 4 }}>
        System Health & Diagnostics
      </Typography>

      <Tabs value={tabValue} onChange={(_, v) => setTabValue(v)} sx={{ mb: 3 }}>
        <Tab label="System Monitoring" />
        <Tab label="Queue Status" />
        <Tab label="Operations Health" />
        <Tab label="QA Diagnostics" />
      </Tabs>

      {/* System Monitoring Tab */}
      <TabPanel value={tabValue} index={0}>
        {metricsLoading ? (
          <Box sx={{ display: "flex", justifyContent: "center", py: 8 }}>
            <SkeletonLoader variant="cards" rows={2} />
          </Box>
        ) : (
          <Grid container spacing={3}>
            {/* Current Metrics */}
            <Grid item xs={12}>
              <Grid container spacing={2}>
                <Grid item xs={12} sm={6} md={3}>
                  <MetricCard
                    label="CPU Usage"
                    value={metrics?.cpu_percent}
                    unit="%"
                    icon={<SpeedIcon />}
                  />
                </Grid>
                <Grid item xs={12} sm={6} md={3}>
                  <MetricCard
                    label="Memory Usage"
                    value={metrics?.mem_percent}
                    unit="%"
                    icon={<MemoryIcon />}
                  />
                </Grid>
                <Grid item xs={12} sm={6} md={3}>
                  <MetricCard
                    label="Disk Usage"
                    value={
                      metrics?.disk_total && metrics?.disk_used
                        ? (metrics.disk_used / metrics.disk_total) * 100
                        : undefined
                    }
                    unit="%"
                    icon={<StorageIcon />}
                  />
                </Grid>
                <Grid item xs={12} sm={6} md={3}>
                  <Card>
                    <CardContent>
                      <Stack direction="row" spacing={2} alignItems="center">
                        <SpeedIcon sx={{ color: "text.secondary" }} />
                        <Box>
                          <Typography variant="body2" color="text.secondary">
                            Load Average (1m)
                          </Typography>
                          <Typography variant="h5">
                            {metrics?.load_1?.toFixed(2) || "N/A"}
                          </Typography>
                        </Box>
                      </Stack>
                    </CardContent>
                  </Card>
                </Grid>
              </Grid>
            </Grid>

            {/* Metrics Plot */}
            {metricsPlotData.data.length > 0 && (
              <Grid item xs={12}>
                <Card>
                  <CardHeader title="Resource Usage Over Time" />
                  <CardContent>
                    <Plot
                      data={metricsPlotData.data}
                      layout={metricsPlotData.layout}
                      style={{ width: "100%", height: "400px" }}
                    />
                  </CardContent>
                </Card>
              </Grid>
            )}

            {/* Detailed Metrics */}
            <Grid item xs={12} md={6}>
              <Card>
                <CardHeader title="Memory Details" />
                <CardContent>
                  <Stack spacing={2}>
                    <Box>
                      <Typography variant="body2" color="text.secondary">
                        Total Memory
                      </Typography>
                      <Typography variant="h6">
                        {metrics?.mem_total
                          ? `${(metrics.mem_total / 1024 / 1024 / 1024).toFixed(2)} GB`
                          : "N/A"}
                      </Typography>
                    </Box>
                    <Box>
                      <Typography variant="body2" color="text.secondary">
                        Used Memory
                      </Typography>
                      <Typography variant="h6">
                        {metrics?.mem_used
                          ? `${(metrics.mem_used / 1024 / 1024 / 1024).toFixed(2)} GB`
                          : "N/A"}
                      </Typography>
                    </Box>
                    <Box>
                      <Typography variant="body2" color="text.secondary">
                        Load Averages
                      </Typography>
                      <Typography variant="body1">
                        1m: {metrics?.load_1?.toFixed(2) || "N/A"}
                      </Typography>
                      <Typography variant="body1">
                        5m: {metrics?.load_5?.toFixed(2) || "N/A"}
                      </Typography>
                      <Typography variant="body1">
                        15m: {metrics?.load_15?.toFixed(2) || "N/A"}
                      </Typography>
                    </Box>
                  </Stack>
                </CardContent>
              </Card>
            </Grid>

            <Grid item xs={12} md={6}>
              <Card>
                <CardHeader title="Disk Details" />
                <CardContent>
                  <Stack spacing={2}>
                    <Box>
                      <Typography variant="body2" color="text.secondary">
                        Total Disk Space
                      </Typography>
                      <Typography variant="h6">
                        {metrics?.disk_total
                          ? `${(metrics.disk_total / 1024 / 1024 / 1024).toFixed(2)} GB`
                          : "N/A"}
                      </Typography>
                    </Box>
                    <Box>
                      <Typography variant="body2" color="text.secondary">
                        Used Disk Space
                      </Typography>
                      <Typography variant="h6">
                        {metrics?.disk_used
                          ? `${(metrics.disk_used / 1024 / 1024 / 1024).toFixed(2)} GB`
                          : "N/A"}
                      </Typography>
                    </Box>
                    <Box>
                      <Typography variant="body2" color="text.secondary">
                        Available Disk Space
                      </Typography>
                      <Typography variant="h6">
                        {metrics?.disk_total && metrics?.disk_used
                          ? `${((metrics.disk_total - metrics.disk_used) / 1024 / 1024 / 1024).toFixed(2)} GB`
                          : "N/A"}
                      </Typography>
                    </Box>
                  </Stack>
                </CardContent>
              </Card>
            </Grid>
          </Grid>
        )}
      </TabPanel>

      {/* Queue Status Tab */}
      <TabPanel value={tabValue} index={1}>
        {statusLoading ? (
          <Box sx={{ display: "flex", justifyContent: "center", py: 8 }}>
            <SkeletonLoader variant="cards" rows={2} />
          </Box>
        ) : (
          <Grid container spacing={3}>
            {/* Queue Statistics */}
            <Grid item xs={12}>
              <Card>
                <CardHeader title="Queue Statistics" />
                <CardContent>
                  <Grid container spacing={2}>
                    <Grid item xs={12} sm={6} md={2.4}>
                      <Box textAlign="center">
                        <Typography variant="h4">{status?.queue.total || 0}</Typography>
                        <Typography variant="body2" color="text.secondary">
                          Total Groups
                        </Typography>
                      </Box>
                    </Grid>
                    <Grid item xs={12} sm={6} md={2.4}>
                      <Box textAlign="center">
                        <Typography variant="h4" color="warning.main">
                          {status?.queue.pending || 0}
                        </Typography>
                        <Typography variant="body2" color="text.secondary">
                          Pending
                        </Typography>
                      </Box>
                    </Grid>
                    <Grid item xs={12} sm={6} md={2.4}>
                      <Box textAlign="center">
                        <Typography variant="h4" color="info.main">
                          {status?.queue.in_progress || 0}
                        </Typography>
                        <Typography variant="body2" color="text.secondary">
                          In Progress
                        </Typography>
                      </Box>
                    </Grid>
                    <Grid item xs={12} sm={6} md={2.4}>
                      <Box textAlign="center">
                        <Typography variant="h4" color="success.main">
                          {status?.queue.completed || 0}
                        </Typography>
                        <Typography variant="body2" color="text.secondary">
                          Completed
                        </Typography>
                      </Box>
                    </Grid>
                    <Grid item xs={12} sm={6} md={2.4}>
                      <Box textAlign="center">
                        <Typography variant="h4" color="error.main">
                          {status?.queue.failed || 0}
                        </Typography>
                        <Typography variant="body2" color="text.secondary">
                          Failed
                        </Typography>
                      </Box>
                    </Grid>
                  </Grid>
                </CardContent>
              </Card>
            </Grid>

            {/* State Distribution */}
            {queueDistribution && queueDistribution.length > 0 && (
              <Grid item xs={12} md={6}>
                <Card>
                  <CardHeader title="State Distribution" />
                  <CardContent>
                    <Stack spacing={2}>
                      {queueDistribution.map((state) => (
                        <Box key={state.name}>
                          <Box
                            sx={{
                              display: "flex",
                              justifyContent: "space-between",
                              mb: 0.5,
                            }}
                          >
                            <Typography variant="body2">{state.name}</Typography>
                            <Typography variant="body2">
                              {state.value} (
                              {status?.queue.total
                                ? ((state.value / status.queue.total) * 100).toFixed(1)
                                : 0}
                              %)
                            </Typography>
                          </Box>
                          <LinearProgress
                            variant="determinate"
                            value={
                              status?.queue.total ? (state.value / status.queue.total) * 100 : 0
                            }
                            sx={{
                              height: 8,
                              borderRadius: 4,
                              backgroundColor: "rgba(255, 255, 255, 0.1)",
                              "& .MuiLinearProgress-bar": {
                                backgroundColor: state.color,
                              },
                            }}
                          />
                        </Box>
                      ))}
                    </Stack>
                  </CardContent>
                </Card>
              </Grid>
            )}

            {/* Recent Groups */}
            <Grid item xs={12} md={6}>
              <Card>
                <CardHeader title="Recent Groups" />
                <CardContent>
                  {status?.recent_groups && status.recent_groups.length > 0 ? (
                    <TableContainer>
                      <Table size="small">
                        <TableHead>
                          <TableRow>
                            <TableCell>Group ID</TableCell>
                            <TableCell>State</TableCell>
                            <TableCell>Subbands</TableCell>
                          </TableRow>
                        </TableHead>
                        <TableBody>
                          {status.recent_groups.slice(0, 10).map((group) => (
                            <TableRow key={group.group_id}>
                              <TableCell>{group.group_id}</TableCell>
                              <TableCell>
                                <Chip
                                  label={group.state}
                                  size="small"
                                  color={
                                    group.state === "completed"
                                      ? "success"
                                      : group.state === "failed"
                                        ? "error"
                                        : group.state === "in_progress"
                                          ? "info"
                                          : "warning"
                                  }
                                />
                              </TableCell>
                              <TableCell>
                                {group.subbands_present}/{group.expected_subbands}
                              </TableCell>
                            </TableRow>
                          ))}
                        </TableBody>
                      </Table>
                    </TableContainer>
                  ) : (
                    <Typography variant="body2" color="text.secondary">
                      No recent groups
                    </Typography>
                  )}
                </CardContent>
              </Card>
            </Grid>
          </Grid>
        )}
      </TabPanel>

      {/* Operations Health Tab */}
      <TabPanel value={tabValue} index={2}>
        <OperationsHealthTab />
      </TabPanel>

      {/* QA Diagnostics Tab */}
      <TabPanel value={tabValue} index={3}>
        <Grid container spacing={3}>
          <Grid item xs={12}>
            <Alert severity="info">
              QA diagnostics and gallery features are available on the{" "}
              <strong
                onClick={() => navigate("/qa")}
                style={{ cursor: "pointer", textDecoration: "underline" }}
              >
                QA Visualization page
              </strong>
              .
            </Alert>
          </Grid>

          <Grid item xs={12}>
            <Card>
              <CardHeader title="ESE Candidates" avatar={<AssessmentIcon />} />
              <CardContent>
                {eseCandidates?.candidates && eseCandidates.candidates.length > 0 ? (
                  <TableContainer>
                    <Table size="small">
                      <TableHead>
                        <TableRow>
                          <TableCell>Source ID</TableCell>
                          <TableCell>Max σ</TableCell>
                          <TableCell>Status</TableCell>
                          <TableCell>Last Detection</TableCell>
                        </TableRow>
                      </TableHead>
                      <TableBody>
                        {eseCandidates.candidates.slice(0, 10).map((candidate) => (
                          <TableRow key={candidate.source_id}>
                            <TableCell>{candidate.source_id}</TableCell>
                            <TableCell>{candidate.max_sigma_dev.toFixed(2)}</TableCell>
                            <TableCell>
                              <Chip
                                label={candidate.status}
                                size="small"
                                color={
                                  candidate.status === "active"
                                    ? "error"
                                    : candidate.status === "resolved"
                                      ? "success"
                                      : "default"
                                }
                              />
                            </TableCell>
                            <TableCell>
                              {dayjs(candidate.last_detection_at).format("YYYY-MM-DD HH:mm")}
                            </TableCell>
                          </TableRow>
                        ))}
                      </TableBody>
                    </Table>
                  </TableContainer>
                ) : (
                  <Typography variant="body2" color="text.secondary">
                    No ESE candidates detected
                  </Typography>
                )}
              </CardContent>
            </Card>
          </Grid>
        </Grid>
      </TabPanel>
    </Container>
  );
}<|MERGE_RESOLUTION|>--- conflicted
+++ resolved
@@ -37,24 +37,13 @@
   useSystemMetrics,
   useESECandidates,
   useHealthSummary,
-<<<<<<< HEAD
 } from "../api/queries";
 import Plot from "react-plotly.js";
 import type { Data, Layout } from "plotly.js";
 import { useNavigate } from "react-router-dom";
-import dayjs from "dayjs";
 import { DeadLetterQueueStats } from "../components/DeadLetterQueue";
 import { CircuitBreakerStatus } from "../components/CircuitBreaker";
 import type { HealthSummary } from "../api/types";
-=======
-} from '../api/queries';
-import Plot from 'react-plotly.js';
-import type { Data, Layout } from 'plotly.js';
-import { useNavigate } from 'react-router-dom';
-import { DeadLetterQueueStats } from '../components/DeadLetterQueue';
-import { CircuitBreakerStatus } from '../components/CircuitBreaker';
-import type { HealthSummary } from '../api/types';
->>>>>>> a7b82c1d
 
 interface TabPanelProps {
   children?: React.ReactNode;
@@ -121,20 +110,15 @@
   const { data: healthSummary, isLoading } = useHealthSummary();
 
   if (isLoading || !healthSummary) {
-<<<<<<< HEAD
-    return <SkeletonLoader variant="cards" rows={3} />;
-=======
     return (
-      <Box sx={{ display: 'flex', justifyContent: 'center', py: 8 }}>
+      <Box sx={{ display: "flex", justifyContent: "center", py: 8 }}>
         <CircularProgress />
       </Box>
     );
->>>>>>> a7b82c1d
   }
 
   const getStatusColor = (status: string) => {
     switch (status) {
-<<<<<<< HEAD
       case "healthy":
         return "success";
       case "degraded":
@@ -143,16 +127,6 @@
         return "error";
       default:
         return "default";
-=======
-      case 'healthy':
-        return 'success';
-      case 'degraded':
-        return 'warning';
-      case 'unhealthy':
-        return 'error';
-      default:
-        return 'default';
->>>>>>> a7b82c1d
     }
   };
 
@@ -186,21 +160,12 @@
                 <Box key={name}>
                   <Stack direction="row" spacing={2} alignItems="center">
                     <Chip
-<<<<<<< HEAD
                       label={check.healthy ? "Healthy" : "Unhealthy"}
                       color={check.healthy ? "success" : "error"}
                       size="small"
                     />
                     <Typography variant="body2">
                       <strong>{name.replace(/_/g, " ")}</strong>
-=======
-                      label={check.healthy ? 'Healthy' : 'Unhealthy'}
-                      color={check.healthy ? 'success' : 'error'}
-                      size="small"
-                    />
-                    <Typography variant="body2">
-                      <strong>{name.replace(/_/g, ' ')}</strong>
->>>>>>> a7b82c1d
                     </Typography>
                   </Stack>
                   {check.error && (
@@ -277,11 +242,7 @@
     const states = [
       { name: "Completed", value: status.queue.completed, color: "#4caf50" },
       { name: "Pending", value: status.queue.pending, color: "#ff9800" },
-      {
-        name: "In Progress",
-        value: status.queue.in_progress,
-        color: "#2196f3",
-      },
+      { name: "In Progress", value: status.queue.in_progress, color: "#2196f3" },
       { name: "Failed", value: status.queue.failed, color: "#f44336" },
       { name: "Collecting", value: status.queue.collecting, color: "#9e9e9e" },
     ].filter((s) => s.value > 0);
@@ -291,7 +252,7 @@
 
   return (
     <Container maxWidth="xl" sx={{ py: 4 }}>
-      <Typography variant="h2" component="h2" gutterBottom sx={{ mb: 4 }}>
+      <Typography variant="h3" gutterBottom sx={{ mb: 4 }}>
         System Health & Diagnostics
       </Typography>
 
@@ -306,7 +267,7 @@
       <TabPanel value={tabValue} index={0}>
         {metricsLoading ? (
           <Box sx={{ display: "flex", justifyContent: "center", py: 8 }}>
-            <SkeletonLoader variant="cards" rows={2} />
+            <CircularProgress />
           </Box>
         ) : (
           <Grid container spacing={3}>
@@ -469,7 +430,7 @@
       <TabPanel value={tabValue} index={1}>
         {statusLoading ? (
           <Box sx={{ display: "flex", justifyContent: "center", py: 8 }}>
-            <SkeletonLoader variant="cards" rows={2} />
+            <CircularProgress />
           </Box>
         ) : (
           <Grid container spacing={3}>
