--- conflicted
+++ resolved
@@ -71,11 +71,7 @@
   CacheKeysResponse,
   CacheKeyDetail,
   CachePerformance,
-<<<<<<< HEAD
 } from "./types";
-=======
-} from './types';
->>>>>>> a7b82c1d
 
 /**
  * Hook to use WebSocket for real-time updates with polling fallback
@@ -404,39 +400,15 @@
   });
 }
 
-export interface UVH5FileListResponse {
-  items: Array<{
-    path: string;
-    timestamp: string | null;
-    subband: string | null;
-    size_mb: number | null;
-  }>;
-  total: number;
-  limit: number;
-  offset: number;
-}
-
-export function useUVH5Files(
-  inputDir?: string,
-  limit: number = 100,
-  offset: number = 0,
-  search?: string,
-  subband?: string
-): UseQueryResult<UVH5FileListResponse> {
-  return useQuery({
-    queryKey: ["uvh5", "list", inputDir, limit, offset, search, subband],
-    queryFn: async () => {
-      const params = new URLSearchParams();
-      if (inputDir) params.append("input_dir", inputDir);
-      params.append("limit", limit.toString());
-      params.append("offset", offset.toString());
-      if (search) params.append("search", search);
-      if (subband) params.append("subband", subband);
-      const response = await apiClient.get<UVH5FileListResponse>(`/uvh5?${params.toString()}`);
-      return response.data;
-    },
-    staleTime: 30000, // Cache for 30 seconds
-    cacheTime: 300000, // Keep in cache for 5 minutes
+export function useUVH5Files(inputDir?: string): UseQueryResult<UVH5FileList> {
+  return useQuery({
+    queryKey: ["uvh5", "list", inputDir],
+    queryFn: async () => {
+      const params = inputDir ? `?input_dir=${encodeURIComponent(inputDir)}` : "";
+      const response = await apiClient.get<UVH5FileList>(`/uvh5${params}`);
+      return response.data;
+    },
+    refetchInterval: 30000, // Refresh every 30s
   });
 }
 
@@ -1029,32 +1001,19 @@
 }
 
 // Data Registry Queries
-export interface DataInstanceListResponse {
-  items: DataInstance[];
-  total: number;
-  limit: number;
-  offset: number;
-}
-
 export function useDataInstances(
   dataType?: string,
-  status?: "staging" | "published",
-  limit: number = 50,
-  offset: number = 0
-): UseQueryResult<DataInstanceListResponse> {
-  return useQuery({
-    queryKey: ["data", "instances", dataType, status, limit, offset],
+  status?: "staging" | "published"
+): UseQueryResult<DataInstance[]> {
+  return useQuery({
+    queryKey: ["data", "instances", dataType, status],
     queryFn: async () => {
       const params = new URLSearchParams();
       if (dataType) params.append("data_type", dataType);
       if (status) params.append("status", status);
-      params.append("limit", limit.toString());
-      params.append("offset", offset.toString());
-      const response = await apiClient.get<DataInstanceListResponse>(`/data?${params.toString()}`);
-      return response.data;
-    },
-    staleTime: 30000, // Cache for 30 seconds - helps with first response caching
-    cacheTime: 300000, // Keep in cache for 5 minutes
+      const response = await apiClient.get<DataInstance[]>(`/data?${params.toString()}`);
+      return response.data;
+    },
   });
 }
 
@@ -1605,9 +1564,7 @@
       return response.data;
     },
     onSuccess: () => {
-      queryClient.invalidateQueries({
-        queryKey: ["visualization", "notebook"],
-      });
+      queryClient.invalidateQueries({ queryKey: ["visualization", "notebook"] });
     },
   });
 }
@@ -1694,7 +1651,6 @@
   offset: number = 0
 ): UseQueryResult<DLQItem[]> {
   return useQuery({
-<<<<<<< HEAD
     queryKey: ["dlq", "items", component, status, limit, offset],
     queryFn: async () => {
       const params = new URLSearchParams();
@@ -1702,15 +1658,6 @@
       if (status) params.append("status", status);
       params.append("limit", limit.toString());
       params.append("offset", offset.toString());
-=======
-    queryKey: ['dlq', 'items', component, status, limit, offset],
-    queryFn: async () => {
-      const params = new URLSearchParams();
-      if (component) params.append('component', component);
-      if (status) params.append('status', status);
-      params.append('limit', limit.toString());
-      params.append('offset', offset.toString());
->>>>>>> a7b82c1d
       const response = await apiClient.get<DLQItem[]>(`/operations/dlq/items?${params}`);
       return response.data;
     },
@@ -1720,15 +1667,9 @@
 
 export function useDLQStats(): UseQueryResult<DLQStats> {
   return useQuery({
-<<<<<<< HEAD
     queryKey: ["dlq", "stats"],
     queryFn: async () => {
       const response = await apiClient.get<DLQStats>("/operations/dlq/stats");
-=======
-    queryKey: ['dlq', 'stats'],
-    queryFn: async () => {
-      const response = await apiClient.get<DLQStats>('/operations/dlq/stats');
->>>>>>> a7b82c1d
       return response.data;
     },
     refetchInterval: 10000, // Refresh every 10 seconds
@@ -1737,11 +1678,7 @@
 
 export function useDLQItem(itemId: number): UseQueryResult<DLQItem> {
   return useQuery({
-<<<<<<< HEAD
     queryKey: ["dlq", "item", itemId],
-=======
-    queryKey: ['dlq', 'item', itemId],
->>>>>>> a7b82c1d
     queryFn: async () => {
       const response = await apiClient.get<DLQItem>(`/operations/dlq/items/${itemId}`);
       return response.data;
@@ -1757,11 +1694,7 @@
       return response.data;
     },
     onSuccess: () => {
-<<<<<<< HEAD
       queryClient.invalidateQueries({ queryKey: ["dlq"] });
-=======
-      queryClient.invalidateQueries({ queryKey: ['dlq'] });
->>>>>>> a7b82c1d
     },
   });
 }
@@ -1774,11 +1707,7 @@
       return response.data;
     },
     onSuccess: () => {
-<<<<<<< HEAD
       queryClient.invalidateQueries({ queryKey: ["dlq"] });
-=======
-      queryClient.invalidateQueries({ queryKey: ['dlq'] });
->>>>>>> a7b82c1d
     },
   });
 }
@@ -1791,26 +1720,16 @@
       return response.data;
     },
     onSuccess: () => {
-<<<<<<< HEAD
       queryClient.invalidateQueries({ queryKey: ["dlq"] });
-=======
-      queryClient.invalidateQueries({ queryKey: ['dlq'] });
->>>>>>> a7b82c1d
     },
   });
 }
 
 export function useCircuitBreakers(): UseQueryResult<CircuitBreakerList> {
   return useQuery({
-<<<<<<< HEAD
     queryKey: ["circuit-breakers"],
     queryFn: async () => {
       const response = await apiClient.get<CircuitBreakerList>("/operations/circuit-breakers");
-=======
-    queryKey: ['circuit-breakers'],
-    queryFn: async () => {
-      const response = await apiClient.get<CircuitBreakerList>('/operations/circuit-breakers');
->>>>>>> a7b82c1d
       return response.data;
     },
     refetchInterval: 5000, // Refresh every 5 seconds
@@ -1825,26 +1744,16 @@
       return response.data;
     },
     onSuccess: () => {
-<<<<<<< HEAD
       queryClient.invalidateQueries({ queryKey: ["circuit-breakers"] });
-=======
-      queryClient.invalidateQueries({ queryKey: ['circuit-breakers'] });
->>>>>>> a7b82c1d
     },
   });
 }
 
 export function useHealthSummary(): UseQueryResult<HealthSummary> {
   return useQuery({
-<<<<<<< HEAD
     queryKey: ["health", "summary"],
     queryFn: async () => {
       const response = await apiClient.get<HealthSummary>("/health/summary");
-=======
-    queryKey: ['health', 'summary'],
-    queryFn: async () => {
-      const response = await apiClient.get<HealthSummary>('/health/summary');
->>>>>>> a7b82c1d
       return response.data;
     },
     refetchInterval: 10000, // Refresh every 10 seconds
@@ -1859,7 +1768,6 @@
   offset: number = 0
 ): UseQueryResult<PipelineExecutionResponse[]> {
   return useQuery({
-<<<<<<< HEAD
     queryKey: ["pipeline", "executions", status, jobType, limit, offset],
     queryFn: async () => {
       const params = new URLSearchParams();
@@ -1867,15 +1775,6 @@
       if (jobType) params.append("job_type", jobType);
       params.append("limit", limit.toString());
       params.append("offset", offset.toString());
-=======
-    queryKey: ['pipeline', 'executions', status, jobType, limit, offset],
-    queryFn: async () => {
-      const params = new URLSearchParams();
-      if (status) params.append('status', status);
-      if (jobType) params.append('job_type', jobType);
-      params.append('limit', limit.toString());
-      params.append('offset', offset.toString());
->>>>>>> a7b82c1d
       const response = await apiClient.get<PipelineExecutionResponse[]>(
         `/pipeline/executions?${params.toString()}`
       );
@@ -1887,34 +1786,22 @@
 
 export function useActivePipelineExecutions(): UseQueryResult<PipelineExecutionResponse[]> {
   return useQuery({
-<<<<<<< HEAD
     queryKey: ["pipeline", "executions", "active"],
     queryFn: async () => {
       const response = await apiClient.get<PipelineExecutionResponse[]>(
         "/pipeline/executions/active"
       );
-=======
-    queryKey: ['pipeline', 'executions', 'active'],
-    queryFn: async () => {
-      const response = await apiClient.get<PipelineExecutionResponse[]>('/pipeline/executions/active');
->>>>>>> a7b82c1d
       return response.data;
     },
     refetchInterval: 3000, // Refresh every 3 seconds for active executions
   });
 }
 
-<<<<<<< HEAD
 export function usePipelineExecution(
   executionId: number
 ): UseQueryResult<PipelineExecutionResponse> {
   return useQuery({
     queryKey: ["pipeline", "executions", executionId],
-=======
-export function usePipelineExecution(executionId: number): UseQueryResult<PipelineExecutionResponse> {
-  return useQuery({
-    queryKey: ['pipeline', 'executions', executionId],
->>>>>>> a7b82c1d
     queryFn: async () => {
       const response = await apiClient.get<PipelineExecutionResponse>(
         `/pipeline/executions/${executionId}`
@@ -1928,11 +1815,7 @@
 
 export function useExecutionStages(executionId: number): UseQueryResult<StageStatusResponse[]> {
   return useQuery({
-<<<<<<< HEAD
     queryKey: ["pipeline", "executions", executionId, "stages"],
-=======
-    queryKey: ['pipeline', 'executions', executionId, 'stages'],
->>>>>>> a7b82c1d
     queryFn: async () => {
       const response = await apiClient.get<StageStatusResponse[]>(
         `/pipeline/executions/${executionId}/stages`
@@ -1945,7 +1828,6 @@
 }
 
 // Stage Metrics Hooks
-<<<<<<< HEAD
 export function useStageMetrics(
   stageName?: string,
   limit: number = 100
@@ -1956,15 +1838,6 @@
       const params = new URLSearchParams();
       if (stageName) params.append("stage_name", stageName);
       params.append("limit", limit.toString());
-=======
-export function useStageMetrics(stageName?: string, limit: number = 100): UseQueryResult<StageMetricsResponse[]> {
-  return useQuery({
-    queryKey: ['pipeline', 'stages', 'metrics', stageName, limit],
-    queryFn: async () => {
-      const params = new URLSearchParams();
-      if (stageName) params.append('stage_name', stageName);
-      params.append('limit', limit.toString());
->>>>>>> a7b82c1d
       const response = await apiClient.get<StageMetricsResponse[]>(
         `/pipeline/stages/metrics?${params.toString()}`
       );
@@ -1976,11 +1849,7 @@
 
 export function useStageMetricsByName(stageName: string): UseQueryResult<StageMetricsResponse> {
   return useQuery({
-<<<<<<< HEAD
     queryKey: ["pipeline", "stages", "metrics", stageName],
-=======
-    queryKey: ['pipeline', 'stages', 'metrics', stageName],
->>>>>>> a7b82c1d
     queryFn: async () => {
       const response = await apiClient.get<StageMetricsResponse>(
         `/pipeline/stages/${stageName}/metrics`
@@ -1995,15 +1864,9 @@
 // Dependency Graph Hook
 export function useDependencyGraph(): UseQueryResult<DependencyGraphResponse> {
   return useQuery({
-<<<<<<< HEAD
     queryKey: ["pipeline", "dependency-graph"],
     queryFn: async () => {
       const response = await apiClient.get<DependencyGraphResponse>("/pipeline/dependency-graph");
-=======
-    queryKey: ['pipeline', 'dependency-graph'],
-    queryFn: async () => {
-      const response = await apiClient.get<DependencyGraphResponse>('/pipeline/dependency-graph');
->>>>>>> a7b82c1d
       return response.data;
     },
     refetchInterval: 60000, // Refresh every minute (graph doesn't change often)
@@ -2013,15 +1876,9 @@
 // Pipeline Metrics Summary Hook
 export function usePipelineMetricsSummary(): UseQueryResult<PipelineMetricsSummary> {
   return useQuery({
-<<<<<<< HEAD
     queryKey: ["pipeline", "metrics", "summary"],
     queryFn: async () => {
       const response = await apiClient.get<PipelineMetricsSummary>("/pipeline/metrics/summary");
-=======
-    queryKey: ['pipeline', 'metrics', 'summary'],
-    queryFn: async () => {
-      const response = await apiClient.get<PipelineMetricsSummary>('/pipeline/metrics/summary');
->>>>>>> a7b82c1d
       return response.data;
     },
     refetchInterval: 10000, // Refresh every 10 seconds
@@ -2035,21 +1892,12 @@
   sinceMinutes?: number
 ): UseQueryResult<EventStreamItem[]> {
   return useQuery({
-<<<<<<< HEAD
     queryKey: ["events", "stream", eventType, limit, sinceMinutes],
     queryFn: async () => {
       const params = new URLSearchParams();
       if (eventType) params.append("event_type", eventType);
       params.append("limit", limit.toString());
       if (sinceMinutes !== undefined) params.append("since_minutes", sinceMinutes.toString());
-=======
-    queryKey: ['events', 'stream', eventType, limit, sinceMinutes],
-    queryFn: async () => {
-      const params = new URLSearchParams();
-      if (eventType) params.append('event_type', eventType);
-      params.append('limit', limit.toString());
-      if (sinceMinutes !== undefined) params.append('since_minutes', sinceMinutes.toString());
->>>>>>> a7b82c1d
       const response = await apiClient.get<EventStreamItem[]>(
         `/events/stream?${params.toString()}`
       );
@@ -2061,15 +1909,9 @@
 
 export function useEventStatistics(): UseQueryResult<EventStatistics> {
   return useQuery({
-<<<<<<< HEAD
     queryKey: ["events", "stats"],
     queryFn: async () => {
       const response = await apiClient.get<EventStatistics>("/events/stats");
-=======
-    queryKey: ['events', 'stats'],
-    queryFn: async () => {
-      const response = await apiClient.get<EventStatistics>('/events/stats');
->>>>>>> a7b82c1d
       return response.data;
     },
     refetchInterval: 10000, // Refresh every 10 seconds
@@ -2078,15 +1920,9 @@
 
 export function useEventTypes(): UseQueryResult<EventTypesResponse> {
   return useQuery({
-<<<<<<< HEAD
     queryKey: ["events", "types"],
     queryFn: async () => {
       const response = await apiClient.get<EventTypesResponse>("/events/types");
-=======
-    queryKey: ['events', 'types'],
-    queryFn: async () => {
-      const response = await apiClient.get<EventTypesResponse>('/events/types');
->>>>>>> a7b82c1d
       return response.data;
     },
     staleTime: 300000, // Cache for 5 minutes (event types don't change often)
@@ -2096,15 +1932,9 @@
 // Cache Hooks (Phase 3)
 export function useCacheStatistics(): UseQueryResult<CacheStatistics> {
   return useQuery({
-<<<<<<< HEAD
     queryKey: ["cache", "stats"],
     queryFn: async () => {
       const response = await apiClient.get<CacheStatistics>("/cache/stats");
-=======
-    queryKey: ['cache', 'stats'],
-    queryFn: async () => {
-      const response = await apiClient.get<CacheStatistics>('/cache/stats');
->>>>>>> a7b82c1d
       return response.data;
     },
     refetchInterval: 10000, // Refresh every 10 seconds
@@ -2116,23 +1946,12 @@
   limit: number = 100
 ): UseQueryResult<CacheKeysResponse> {
   return useQuery({
-<<<<<<< HEAD
     queryKey: ["cache", "keys", pattern, limit],
     queryFn: async () => {
       const params = new URLSearchParams();
       if (pattern) params.append("pattern", pattern);
       params.append("limit", limit.toString());
       const response = await apiClient.get<CacheKeysResponse>(`/cache/keys?${params.toString()}`);
-=======
-    queryKey: ['cache', 'keys', pattern, limit],
-    queryFn: async () => {
-      const params = new URLSearchParams();
-      if (pattern) params.append('pattern', pattern);
-      params.append('limit', limit.toString());
-      const response = await apiClient.get<CacheKeysResponse>(
-        `/cache/keys?${params.toString()}`
-      );
->>>>>>> a7b82c1d
       return response.data;
     },
     refetchInterval: 30000, // Refresh every 30 seconds
@@ -2141,17 +1960,11 @@
 
 export function useCacheKey(key: string): UseQueryResult<CacheKeyDetail> {
   return useQuery({
-<<<<<<< HEAD
     queryKey: ["cache", "keys", key],
     queryFn: async () => {
       const response = await apiClient.get<CacheKeyDetail>(
         `/cache/keys/${encodeURIComponent(key)}`
       );
-=======
-    queryKey: ['cache', 'keys', key],
-    queryFn: async () => {
-      const response = await apiClient.get<CacheKeyDetail>(`/cache/keys/${encodeURIComponent(key)}`);
->>>>>>> a7b82c1d
       return response.data;
     },
     enabled: !!key,
@@ -2161,15 +1974,9 @@
 
 export function useCachePerformance(): UseQueryResult<CachePerformance> {
   return useQuery({
-<<<<<<< HEAD
     queryKey: ["cache", "performance"],
     queryFn: async () => {
       const response = await apiClient.get<CachePerformance>("/cache/performance");
-=======
-    queryKey: ['cache', 'performance'],
-    queryFn: async () => {
-      const response = await apiClient.get<CachePerformance>('/cache/performance');
->>>>>>> a7b82c1d
       return response.data;
     },
     refetchInterval: 10000, // Refresh every 10 seconds
