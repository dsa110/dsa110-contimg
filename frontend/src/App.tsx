--- conflicted
+++ resolved
@@ -1,4 +1,3 @@
-<<<<<<< HEAD
 import { useState } from "react";
 import { QueryClient, QueryClientProvider } from "@tanstack/react-query";
 import { ReactQueryDevtools } from "@tanstack/react-query-devtools";
@@ -30,46 +29,7 @@
 import PipelinePage from "./pages/PipelinePage";
 import EventsPage from "./pages/EventsPage";
 import CachePage from "./pages/CachePage";
-// Consolidated pages
-import PipelineOperationsPage from "./pages/PipelineOperationsPage";
-import DataExplorerPage from "./pages/DataExplorerPage";
-import PipelineControlPage from "./pages/PipelineControlPage";
-import SystemDiagnosticsPage from "./pages/SystemDiagnosticsPage";
 import { isRetryableError } from "./utils/errorUtils";
-=======
-import { useState } from 'react';
-import { QueryClient, QueryClientProvider } from '@tanstack/react-query';
-import { ReactQueryDevtools } from '@tanstack/react-query-devtools';
-import { ThemeProvider, CssBaseline, Box } from '@mui/material';
-import { BrowserRouter, Routes, Route, Navigate } from 'react-router-dom';
-import { darkTheme } from './theme/darkTheme';
-import { NotificationProvider } from './contexts/NotificationContext';
-import { JS9Provider } from './contexts/JS9Context';
-import { WorkflowProvider } from './contexts/WorkflowContext';
-import Navigation from './components/Navigation';
-import WorkflowBreadcrumbs from './components/WorkflowBreadcrumbs';
-import ErrorBoundary from './components/ErrorBoundary';
-import DashboardPage from './pages/DashboardPage';
-import ControlPage from './pages/ControlPage';
-import MosaicGalleryPage from './pages/MosaicGalleryPage';
-import MosaicViewPage from './pages/MosaicViewPage';
-import SourceMonitoringPage from './pages/SourceMonitoringPage';
-import SourceDetailPage from './pages/SourceDetailPage';
-import ImageDetailPage from './pages/ImageDetailPage';
-import SkyViewPage from './pages/SkyViewPage';
-import StreamingPage from './pages/StreamingPage';
-import DataBrowserPage from './pages/DataBrowserPage';
-import DataDetailPage from './pages/DataDetailPage';
-import QAVisualizationPage from './pages/QAVisualizationPage';
-import QACartaPage from './pages/QACartaPage';
-import ObservingPage from './pages/ObservingPage';
-import HealthPage from './pages/HealthPage';
-import { OperationsPage } from './pages/OperationsPage';
-import PipelinePage from './pages/PipelinePage';
-import EventsPage from './pages/EventsPage';
-import CachePage from './pages/CachePage';
-import { isRetryableError } from './utils/errorUtils';
->>>>>>> a7b82c1d
 
 // Create React Query client factory function
 function makeQueryClient() {
@@ -143,14 +103,7 @@
             <JS9Provider>
               <BrowserRouter basename={basename}>
                 <WorkflowProvider>
-<<<<<<< HEAD
-                  <Box
-                    sx={{
-                      display: "flex",
-                      flexDirection: "column",
-                      minHeight: "100vh",
-                    }}
-                  >
+                  <Box sx={{ display: "flex", flexDirection: "column", minHeight: "100vh" }}>
                     <Navigation />
                     <WorkflowBreadcrumbs />
                     <Box
@@ -160,57 +113,22 @@
                         width: "100%",
                         display: "flex",
                         justifyContent: "center",
-=======
-                  <Box sx={{ display: 'flex', flexDirection: 'column', minHeight: '100vh' }}>
-                    <Navigation />
-                    <WorkflowBreadcrumbs />
-                    <Box 
-                      component="main" 
-                      sx={{ 
-                        flexGrow: 1,
-                        width: '100%',
-                        display: 'flex',
-                        justifyContent: 'center'
->>>>>>> a7b82c1d
                       }}
                     >
                       <Box
                         sx={{
-<<<<<<< HEAD
                           width: "100%",
                           maxWidth: "1536px", // MUI xl breakpoint
                           px: { xs: 2, sm: 3, md: 4 },
                           display: "flex",
                           flexDirection: "column",
                           alignItems: "stretch", // Stretch children to container width, but container respects maxWidth
-=======
-                          width: '100%',
-                          maxWidth: '1536px', // MUI xl breakpoint
-                          px: { xs: 2, sm: 3, md: 4 },
-                          display: 'flex',
-                          flexDirection: 'column',
-                          alignItems: 'stretch' // Stretch children to container width, but container respects maxWidth
->>>>>>> a7b82c1d
                         }}
                       >
                         <ErrorBoundary>
                           <Routes>
                             <Route path="/" element={<Navigate to="/dashboard" replace />} />
                             <Route path="/dashboard" element={<DashboardPage />} />
-<<<<<<< HEAD
-
-                            {/* Consolidated pages - primary routes */}
-                            <Route
-                              path="/pipeline-operations"
-                              element={<PipelineOperationsPage />}
-                            />
-                            <Route path="/data-explorer" element={<DataExplorerPage />} />
-                            <Route path="/pipeline-control" element={<PipelineControlPage />} />
-                            <Route path="/system-diagnostics" element={<SystemDiagnosticsPage />} />
-
-                            {/* Legacy routes - kept for backward compatibility */}
-=======
->>>>>>> a7b82c1d
                             <Route path="/control" element={<ControlPage />} />
                             <Route path="/mosaics" element={<MosaicGalleryPage />} />
                             <Route path="/mosaics/:mosaicId" element={<MosaicViewPage />} />
