"""Photometry utilities for DSA-110 (forced photometry on FITS images)."""

<<<<<<< HEAD
from dsa110_contimg.photometry.source import Source, SourceError
from dsa110_contimg.photometry.variability import (
    calculate_eta_metric,
    calculate_vs_metric,
    calculate_m_metric,
    calculate_v_metric,
)

__all__: list[str] = [
    'Source',
    'SourceError',
    'calculate_eta_metric',
    'calculate_vs_metric',
    'calculate_m_metric',
    'calculate_v_metric',
]

=======
__all__: list[str] = []
>>>>>>> e44dfe70
<|MERGE_RESOLUTION|>--- conflicted
+++ resolved
@@ -1,23 +1,3 @@
 """Photometry utilities for DSA-110 (forced photometry on FITS images)."""
 
-<<<<<<< HEAD
-from dsa110_contimg.photometry.source import Source, SourceError
-from dsa110_contimg.photometry.variability import (
-    calculate_eta_metric,
-    calculate_vs_metric,
-    calculate_m_metric,
-    calculate_v_metric,
-)
-
-__all__: list[str] = [
-    'Source',
-    'SourceError',
-    'calculate_eta_metric',
-    'calculate_vs_metric',
-    'calculate_m_metric',
-    'calculate_v_metric',
-]
-
-=======
-__all__: list[str] = []
->>>>>>> e44dfe70
+__all__: list[str] = []