"""
Coordinate and source utilities for DSA-110.

Adapted from dsacalib.utils
"""

import astropy.units as u
import casatools as cc
import numpy as np
from astropy.coordinates import SkyCoord
from astropy.time import Time
<<<<<<< HEAD
# Ensure CASAPATH is set before importing CASA modules
from dsa110_contimg.utils.casa_init import ensure_casa_path
ensure_casa_path()

import casatools as cc
=======
>>>>>>> e44dfe70

from . import constants as ct


class Direction:
    """
    Class for handling coordinate conversions.

    Parameters
    ----------
    epoch : str
        Coordinate epoch (e.g., 'J2000', 'HADEC')
    lon : astropy.units.Quantity
        Longitude coordinate
    lat : astropy.units.Quantity
        Latitude coordinate
    obstime : astropy.time.Time, optional
        Observation time
    observatory : str
        Observatory name for CASA (default: 'OVRO_MMA')
    """

    def __init__(self, epoch, lon, lat, obstime=None, observatory="OVRO_MMA"):
        self.epoch = epoch
        self.observatory = observatory

        # Handle lon/lat - can be Quantity objects or floats (assumed radians)
        if isinstance(lon, u.Quantity):
            self.lon = lon
        else:
            self.lon = lon * u.rad

        if isinstance(lat, u.Quantity):
            self.lat = lat
        else:
            self.lat = lat * u.rad

        # Handle obstime - can be Time object or float MJD
        if obstime is not None:
            if isinstance(obstime, Time):
                self.obstime = obstime
            else:
                # Assume it's a float MJD
                self.obstime = Time(obstime, format="mjd")
        else:
            self.obstime = None

        # Set up CASA tools
        self.me = cc.measures()
        self.qa = cc.quanta()

        if self.observatory is not None:
            self.me.doframe(self.me.observatory(self.observatory))

        if self.obstime is not None:
            self.me.doframe(
                self.me.epoch("UTC", self.qa.quantity(self.obstime.mjd, "d"))
            )

    def J2000(self, obstime=None, observatory=None):
        """
        Convert to J2000 coordinates.

        Parameters
        ----------
        obstime : astropy.time.Time, optional
            Observation time (overrides object obstime)
        observatory : str, optional
            Observatory name (overrides object observatory)

        Returns
        -------
        ra : astropy.units.Quantity
            Right Ascension in J2000
        dec : astropy.units.Quantity
            Declination in J2000
        """
        if obstime is not None:
            self.obstime = obstime
        if observatory is not None:
            self.observatory = observatory

        # Update reference frame
        if self.observatory is not None:
            self.me.doframe(self.me.observatory(self.observatory))
        if self.obstime is not None:
            self.me.doframe(
                self.me.epoch("UTC", self.qa.quantity(self.obstime.mjd, "d"))
            )

        # Convert to J2000
        direction = self.me.direction(
            self.epoch,
            self.qa.quantity(self.lon.to_value(u.rad), "rad"),
            self.qa.quantity(self.lat.to_value(u.rad), "rad"),
        )

        j2000_dir = self.me.measure(direction, "J2000")

        ra = j2000_dir["m0"]["value"] * u.rad
        dec = j2000_dir["m1"]["value"] * u.rad

        return ra, dec

    def hadec(self, obstime=None, observatory=None):
        """
        Convert to Hour Angle-Declination coordinates.

        Parameters
        ----------
        obstime : astropy.time.Time, optional
            Observation time (overrides object obstime)
        observatory : str, optional
            Observatory name (overrides object observatory)

        Returns
        -------
        ha : astropy.units.Quantity
            Hour Angle
        dec : astropy.units.Quantity
            Declination
        """
        if obstime is not None:
            self.obstime = obstime
        if observatory is not None:
            self.observatory = observatory

        # Update reference frame
        if self.observatory is not None:
            self.me.doframe(self.me.observatory(self.observatory))
        if self.obstime is not None:
            self.me.doframe(
                self.me.epoch("UTC", self.qa.quantity(self.obstime.mjd, "d"))
            )

        # Convert to HADEC
        direction = self.me.direction(
            self.epoch,
            self.qa.quantity(self.lon.to_value(u.rad), "rad"),
            self.qa.quantity(self.lat.to_value(u.rad), "rad"),
        )

        hadec_dir = self.me.measure(direction, "HADEC")

        ha = hadec_dir["m0"]["value"] * u.rad
        dec = hadec_dir["m1"]["value"] * u.rad

        return ha, dec


def generate_calibrator_source(
    name, ra, dec, flux=1.0, epoch="J2000", pa=None, maj_axis=None, min_axis=None
):
    """
    Generate a calibrator source object.

    Parameters
    ----------
    name : str
        Source name
    ra : astropy.units.Quantity
        Right Ascension
    dec : astropy.units.Quantity
        Declination
    flux : float
        Flux in Jy (default: 1.0)
    epoch : str
        Coordinate epoch (default: 'J2000')
    pa : astropy.units.Quantity, optional
        Position angle
    maj_axis : astropy.units.Quantity, optional
        Major axis size
    min_axis : astropy.units.Quantity, optional
        Minor axis size

    Returns
    -------
    source : SimpleNamespace
        Source object with attributes: name, ra, dec, flux, epoch, etc.
    """
    from types import SimpleNamespace

    source = SimpleNamespace()
    source.name = name
    source.ra = ra
    source.dec = dec
    source.flux = flux
    source.epoch = epoch
    source.pa = pa
    source.maj_axis = maj_axis
    source.min_axis = min_axis

    # Create SkyCoord for convenience
    source.coord = SkyCoord(ra=ra, dec=dec, frame="icrs")

    return source


def to_deg(string):
    """
    Convert a coordinate string to degrees.

    Parameters
    ----------
    string : str
        Coordinate string (e.g., '12:34:56.7')

    Returns
    -------
    float
        Coordinate in degrees
    """
    components = string.split(":")
    if len(components) == 3:
        deg = float(components[0])
        minutes = float(components[1])
        seconds = float(components[2])
        sign = 1 if deg >= 0 else -1
        return deg + sign * (minutes / 60.0 + seconds / 3600.0)
    else:
        return float(string)<|MERGE_RESOLUTION|>--- conflicted
+++ resolved
@@ -4,21 +4,17 @@
 Adapted from dsacalib.utils
 """
 
+from . import constants as ct
 import astropy.units as u
 import casatools as cc
 import numpy as np
 from astropy.coordinates import SkyCoord
 from astropy.time import Time
-<<<<<<< HEAD
+
 # Ensure CASAPATH is set before importing CASA modules
 from dsa110_contimg.utils.casa_init import ensure_casa_path
+
 ensure_casa_path()
-
-import casatools as cc
-=======
->>>>>>> e44dfe70
-
-from . import constants as ct
 
 
 class Direction:
