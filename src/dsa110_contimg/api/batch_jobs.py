"""Batch job processing and quality assessment utilities."""

from __future__ import annotations

import json
import logging
import os
import sqlite3
import time
from datetime import datetime
from pathlib import Path
from typing import Any, Dict, List, Optional

logger = logging.getLogger(__name__)


def create_batch_job(
    conn: sqlite3.Connection, job_type: str, ms_paths: List[str], params: Dict[str, Any]
) -> int:
    """Create a batch job in the database."""
    # Input validation
    if not isinstance(job_type, str) or not job_type.strip():
        raise ValueError("job_type must be a non-empty string")
    if not isinstance(ms_paths, list):
        raise ValueError("ms_paths must be a list")
    if not all(isinstance(p, str) and p.strip() for p in ms_paths):
        raise ValueError("All ms_paths must be non-empty strings")
    if not isinstance(params, dict):
        raise ValueError("params must be a dictionary")

    cursor = conn.cursor()
    cursor.execute(
        """
        INSERT INTO batch_jobs (type, created_at, status, total_items, completed_items, failed_items, params)
        VALUES (?, ?, ?, ?, ?, ?, ?)
        """,
        (
            job_type,
            datetime.utcnow().timestamp(),
            "pending",
            len(ms_paths),
            0,
            0,
            str(params),
        ),
    )
    batch_id = cursor.lastrowid

    # Insert batch items
    for ms_path in ms_paths:
        cursor.execute(
            """
            INSERT INTO batch_job_items (batch_id, ms_path, status)
            VALUES (?, ?, ?)
            """,
            (batch_id, ms_path, "pending"),
        )

    conn.commit()
    return batch_id


def create_batch_conversion_job(
    conn: sqlite3.Connection,
    job_type: str,
    time_windows: List[Dict[str, str]],
    params: Dict[str, Any],
) -> int:
    """Create a batch conversion job in the database.

    Args:
        conn: Database connection
        job_type: Job type (e.g., "batch_convert")
        time_windows: List of time window dicts with "start_time" and "end_time"
        params: Shared parameters for all conversion jobs

    Returns:
        Batch job ID
    """
    # Input validation
    if not isinstance(job_type, str) or not job_type.strip():
        raise ValueError("job_type must be a non-empty string")
    if not isinstance(time_windows, list):
        raise ValueError("time_windows must be a list")
    if not all(
        isinstance(tw, dict)
        and "start_time" in tw
        and "end_time" in tw
        and isinstance(tw["start_time"], str)
        and isinstance(tw["end_time"], str)
        for tw in time_windows
    ):
<<<<<<< HEAD
        raise ValueError("All time_windows must be dicts with 'start_time' and 'end_time' strings")
    if not isinstance(params, dict):
        raise ValueError("params must be a dictionary")

    # Ensure batch_jobs table exists
    conn.execute(
        """
        CREATE TABLE IF NOT EXISTS batch_jobs (
            id INTEGER PRIMARY KEY,
            type TEXT NOT NULL,
            created_at REAL NOT NULL,
            status TEXT NOT NULL,
            total_items INTEGER NOT NULL,
            completed_items INTEGER DEFAULT 0,
            failed_items INTEGER DEFAULT 0,
            params TEXT
        )
    """
    )
    conn.execute(
        """
        CREATE TABLE IF NOT EXISTS batch_job_items (
            id INTEGER PRIMARY KEY,
            batch_id INTEGER NOT NULL,
            ms_path TEXT NOT NULL,
            job_id INTEGER,
            status TEXT NOT NULL,
            error TEXT,
            started_at REAL,
            completed_at REAL,
            FOREIGN KEY (batch_id) REFERENCES batch_jobs(id)
        )
    """
    )

=======
        raise ValueError(
            "All time_windows must be dicts with 'start_time' and 'end_time' strings"
        )
    if not isinstance(params, dict):
        raise ValueError("params must be a dictionary")

>>>>>>> a7b82c1d
    cursor = conn.cursor()
    cursor.execute(
        """
        INSERT INTO batch_jobs (type, created_at, status, total_items, completed_items, failed_items, params)
        VALUES (?, ?, ?, ?, ?, ?, ?)
        """,
        (
            job_type,
            datetime.utcnow().timestamp(),
            "pending",
            len(time_windows),
            0,
            0,
            str(params),
        ),
    )
    batch_id = cursor.lastrowid

    # Insert batch items using time window identifiers
    for tw in time_windows:
        # Use time window as identifier (format: "time_window_{start}_{end}")
        time_window_id = f"time_window_{tw['start_time']}_{tw['end_time']}"
        cursor.execute(
            """
            INSERT INTO batch_job_items (batch_id, ms_path, status)
            VALUES (?, ?, ?)
            """,
            (batch_id, time_window_id, "pending"),
        )

    conn.commit()
    return batch_id


def create_batch_publish_job(
    conn: sqlite3.Connection,
    job_type: str,
    data_ids: List[str],
    params: Dict[str, Any],
) -> int:
    """Create a batch publish job in the database.

    Args:
        conn: Database connection
        job_type: Job type (e.g., "batch_publish")
        data_ids: List of data instance IDs to publish
        params: Shared parameters for all publish jobs (e.g., products_base)

    Returns:
        Batch job ID
    """
    # Input validation
    if not isinstance(job_type, str) or not job_type.strip():
        raise ValueError("job_type must be a non-empty string")
    if not isinstance(data_ids, list):
        raise ValueError("data_ids must be a list")
    if not all(isinstance(did, str) and did.strip() for did in data_ids):
        raise ValueError("All data_ids must be non-empty strings")
    if not isinstance(params, dict):
        raise ValueError("params must be a dictionary")

    cursor = conn.cursor()
    cursor.execute(
        """
        INSERT INTO batch_jobs (type, created_at, status, total_items, completed_items, failed_items, params)
        VALUES (?, ?, ?, ?, ?, ?, ?)
        """,
        (
            job_type,
            datetime.utcnow().timestamp(),
            "pending",
            len(data_ids),
            0,
            0,
            str(params),
        ),
    )
    batch_id = cursor.lastrowid

    # Insert batch items using data_ids
    for data_id in data_ids:
        cursor.execute(
            """
            INSERT INTO batch_job_items (batch_id, ms_path, status)
            VALUES (?, ?, ?)
            """,
            (batch_id, data_id, "pending"),
        )

    conn.commit()
    return batch_id


def create_batch_photometry_job(
    conn: sqlite3.Connection,
    job_type: str,
    fits_paths: List[str],
    coordinates: List[dict],
    params: Dict[str, Any],
    data_id: Optional[str] = None,
) -> int:
    """Create a batch photometry job in the database.

    Args:
        conn: Database connection
        job_type: Job type (e.g., "batch_photometry")
        fits_paths: List of FITS image paths to process
        coordinates: List of coordinate dicts with ra_deg and dec_deg
        params: Shared parameters for all photometry jobs
        data_id: Optional data ID to link photometry job to data registry

    Returns:
        Batch job ID
    """
    # Ensure batch_jobs table exists
    # ensure_products_db creates this table, but we need to ensure it exists
<<<<<<< HEAD
    conn.execute(
        """
=======
    conn.execute("""
>>>>>>> a7b82c1d
        CREATE TABLE IF NOT EXISTS batch_jobs (
            id INTEGER PRIMARY KEY,
            type TEXT NOT NULL,
            created_at REAL NOT NULL,
            status TEXT NOT NULL,
            total_items INTEGER NOT NULL,
            completed_items INTEGER DEFAULT 0,
            failed_items INTEGER DEFAULT 0,
            params TEXT
        )
<<<<<<< HEAD
    """
    )
    conn.execute(
        """
=======
    """)
    conn.execute("""
>>>>>>> a7b82c1d
        CREATE TABLE IF NOT EXISTS batch_job_items (
            id INTEGER PRIMARY KEY,
            batch_id INTEGER NOT NULL,
            ms_path TEXT NOT NULL,
            job_id INTEGER,
            status TEXT NOT NULL,
            error TEXT,
            started_at REAL,
            completed_at REAL,
            FOREIGN KEY (batch_id) REFERENCES batch_jobs(id)
        )
<<<<<<< HEAD
    """
    )
=======
    """)
>>>>>>> a7b82c1d
    # Migrate existing tables to add data_id column if it doesn't exist
    try:
        conn.execute("SELECT data_id FROM batch_job_items LIMIT 1")
    except sqlite3.OperationalError:
        # Column doesn't exist, add it
        try:
            conn.execute("ALTER TABLE batch_job_items ADD COLUMN data_id TEXT DEFAULT NULL")
        except sqlite3.OperationalError:
            pass  # Column may already exist from concurrent creation
    conn.commit()

    # Input validation
    if not isinstance(job_type, str) or not job_type.strip():
        raise ValueError("job_type must be a non-empty string")
    if not isinstance(fits_paths, list):
        raise ValueError("fits_paths must be a list")
    if not all(isinstance(fp, str) and fp.strip() for fp in fits_paths):
        raise ValueError("All fits_paths must be non-empty strings")
    if not isinstance(coordinates, list):
        raise ValueError("coordinates must be a list")
    if not isinstance(params, dict):
        raise ValueError("params must be a dictionary")

    cursor = conn.cursor()
    cursor.execute(
        """
        INSERT INTO batch_jobs (type, created_at, status, total_items, completed_items, failed_items, params)
        VALUES (?, ?, ?, ?, ?, ?, ?)
        """,
        (
            job_type,
            datetime.utcnow().timestamp(),
            "pending",
            # Total items = images * coordinates
            len(fits_paths) * len(coordinates),
            0,
            0,
            json.dumps(params) if isinstance(params, dict) else str(params),
        ),
    )
    batch_id = cursor.lastrowid

    # Insert batch items (one per image-coordinate pair)
    for fits_path in fits_paths:
        for coord in coordinates:
            # Use fits_path as ms_path identifier (for compatibility with batch_job_items schema)
            item_id = f"{fits_path}:{coord['ra_deg']}:{coord['dec_deg']}"
            cursor.execute(
                """
                INSERT INTO batch_job_items (batch_id, ms_path, status, data_id)
                VALUES (?, ?, ?, ?)
                """,
                (batch_id, item_id, "pending", data_id),
            )

    conn.commit()
    return batch_id


def create_batch_ese_detect_job(
    conn: sqlite3.Connection,
    job_type: str,
    params: Dict[str, Any],
) -> int:
    """Create a batch ESE detection job in the database.

    Args:
        conn: Database connection
        job_type: Job type (e.g., "batch_ese-detect")
        params: ESE detection parameters (min_sigma, recompute, source_ids)

    Returns:
        Batch job ID
    """
    # Ensure batch_jobs table exists
<<<<<<< HEAD
    conn.execute(
        """
=======
    conn.execute("""
>>>>>>> a7b82c1d
        CREATE TABLE IF NOT EXISTS batch_jobs (
            id INTEGER PRIMARY KEY,
            type TEXT NOT NULL,
            created_at REAL NOT NULL,
            status TEXT NOT NULL,
            total_items INTEGER NOT NULL,
            completed_items INTEGER DEFAULT 0,
            failed_items INTEGER DEFAULT 0,
            params TEXT
        )
<<<<<<< HEAD
    """
    )
    conn.execute(
        """
=======
    """)
    conn.execute("""
>>>>>>> a7b82c1d
        CREATE TABLE IF NOT EXISTS batch_job_items (
            id INTEGER PRIMARY KEY,
            batch_id INTEGER NOT NULL,
            ms_path TEXT NOT NULL,
            job_id INTEGER,
            status TEXT NOT NULL,
            error TEXT,
            started_at REAL,
            completed_at REAL,
            FOREIGN KEY (batch_id) REFERENCES batch_jobs(id)
        )
<<<<<<< HEAD
    """
    )
=======
    """)
>>>>>>> a7b82c1d
    conn.commit()

    # Input validation
    if not isinstance(job_type, str) or not job_type.strip():
        raise ValueError("job_type must be a non-empty string")
    if not isinstance(params, dict):
        raise ValueError("params must be a dictionary")

    source_ids = params.get("source_ids")
    if source_ids is not None:
        if not isinstance(source_ids, list):
            raise ValueError("source_ids must be a list")
        if not all(isinstance(sid, str) and sid.strip() for sid in source_ids):
            raise ValueError("All source_ids must be non-empty strings")
        total_items = len(source_ids)
    else:
        # Will process all sources (single item)
        total_items = 1

    cursor = conn.cursor()
    cursor.execute(
        """
        INSERT INTO batch_jobs (type, created_at, status, total_items, completed_items, failed_items, params)
        VALUES (?, ?, ?, ?, ?, ?, ?)
        """,
        (
            job_type,
            time.time(),
            "pending",
            total_items,
            0,
            0,
            str(params),
        ),
    )
    batch_id = cursor.lastrowid

    # Create batch job items
    if source_ids:
        for source_id in source_ids:
            cursor.execute(
                """
                INSERT INTO batch_job_items (batch_id, ms_path, status)
                VALUES (?, ?, ?)
                """,
                (batch_id, source_id, "pending"),
            )
    else:
        # Single item for "all sources"
        cursor.execute(
            """
            INSERT INTO batch_job_items (batch_id, ms_path, status)
            VALUES (?, ?, ?)
            """,
            (batch_id, "all_sources", "pending"),
        )

    conn.commit()
    return batch_id


def update_batch_conversion_item(
    conn: sqlite3.Connection,
    batch_id: int,
    time_window_id: str,
    job_id: Optional[int],
    status: str,
    error: Optional[str] = None,
):
    """Update a batch conversion job item status.

    Args:
        conn: Database connection
        batch_id: Batch job ID
        time_window_id: Time window identifier (format: "time_window_{start}_{end}")
        job_id: Individual job ID (if created)
        status: Status (pending, running, done, failed, cancelled)
        error: Error message (if failed)
    """
    # Use the same update_batch_item function but with time_window_id as ms_path
    update_batch_item(conn, batch_id, time_window_id, job_id, status, error)


def update_batch_item(
    conn: sqlite3.Connection,
    batch_id: int,
    ms_path: str,
    job_id: Optional[int],
    status: str,
    error: Optional[str] = None,
):
    """Update a batch job item status."""
    # Input validation
    if not isinstance(batch_id, int) or batch_id < 1:
        raise ValueError("batch_id must be a positive integer")
    if not isinstance(ms_path, str) or not ms_path.strip():
        raise ValueError("ms_path must be a non-empty string")
    if status not in ("pending", "running", "done", "failed", "cancelled"):
        raise ValueError(f"Invalid status: {status}")
    if job_id is not None and (not isinstance(job_id, int) or job_id < 1):
        raise ValueError("job_id must be None or a positive integer")

    cursor = conn.cursor()
    timestamp = datetime.utcnow().timestamp()

    if status == "running":
        cursor.execute(
            """
            UPDATE batch_job_items
            SET job_id = ?, status = ?, started_at = ?
            WHERE batch_id = ? AND ms_path = ?
            """,
            (job_id, status, timestamp, batch_id, ms_path),
        )
    elif status in ("done", "failed", "cancelled"):
        cursor.execute(
            """
            UPDATE batch_job_items
            SET status = ?, completed_at = ?, error = ?
            WHERE batch_id = ? AND ms_path = ?
            """,
            (status, timestamp, error, batch_id, ms_path),
        )

    # Update batch job counts
    cursor.execute(
        """
        SELECT COUNT(*) FROM batch_job_items WHERE batch_id = ? AND status = 'done'
        """,
        (batch_id,),
    )
    completed = cursor.fetchone()[0]

    cursor.execute(
        """
        SELECT COUNT(*) FROM batch_job_items WHERE batch_id = ? AND status = 'failed'
        """,
        (batch_id,),
    )
    failed = cursor.fetchone()[0]

    # Determine overall batch status
    cursor.execute(
        """
        SELECT COUNT(*) FROM batch_job_items WHERE batch_id = ? AND status IN ('pending', 'running')
        """,
        (batch_id,),
    )
    remaining = cursor.fetchone()[0]

    if remaining == 0:
        batch_status = "done" if failed == 0 else "failed"
    else:
        batch_status = "running"

    cursor.execute(
        """
        UPDATE batch_jobs
        SET completed_items = ?, failed_items = ?, status = ?
        WHERE id = ?
        """,
        (completed, failed, batch_status, batch_id),
    )

    conn.commit()


def extract_calibration_qa(ms_path: str, job_id: int, caltables: Dict[str, str]) -> Dict[str, Any]:
    """Extract QA metrics from calibration tables."""
    # Ensure CASAPATH is set before importing CASA modules
    from dsa110_contimg.utils.casa_init import ensure_casa_path

    ensure_casa_path()

    try:
        from casatools import table

        tb = table()

        qa_metrics = {
            "ms_path": ms_path,
            "job_id": job_id,
            "overall_quality": "unknown",
            "flags_total": None,
        }

        # Analyze K table if present
        if "k" in caltables and caltables["k"] and Path(caltables["k"]).exists():
            try:
                tb.open(caltables["k"])
                flags = tb.getcol("FLAG")
                snr = tb.getcol("SNR") if tb.colnames().count(
                    "SNR") > 0 else None
                tb.close()

                flag_fraction = flags.sum() / flags.size if flags.size > 0 else 1.0
                avg_snr = snr.mean() if snr is not None else None

                qa_metrics["k_metrics"] = {
                    "flag_fraction": float(flag_fraction),
                    "avg_snr": float(avg_snr) if avg_snr is not None else None,
                }
            except Exception as e:
                logger.warning(f"Failed to extract K QA for {ms_path}: {e}")

        # Analyze BP table if present
        if "bp" in caltables and caltables["bp"] and Path(caltables["bp"]).exists():
            try:
                tb.open(caltables["bp"])
                flags = tb.getcol("FLAG")
                gains = tb.getcol("CPARAM")
                tb.close()

                flag_fraction = flags.sum() / flags.size if flags.size > 0 else 1.0
                amp = abs(gains)
                amp_mean = amp.mean() if amp.size > 0 else None
                amp_std = amp.std() if amp.size > 0 else None

                qa_metrics["bp_metrics"] = {
                    "flag_fraction": float(flag_fraction),
                    "amp_mean": float(amp_mean) if amp_mean is not None else None,
                    "amp_std": float(amp_std) if amp_std is not None else None,
                }

                # Extract per-SPW statistics
                try:
                    from dsa110_contimg.qa.calibration_quality import (
                        analyze_per_spw_flagging,
                    )

                    spw_stats = analyze_per_spw_flagging(caltables["bp"])
                    qa_metrics["per_spw_stats"] = [
                        {
                            "spw_id": s.spw_id,
                            "total_solutions": s.total_solutions,
                            "flagged_solutions": s.flagged_solutions,
                            "fraction_flagged": s.fraction_flagged,
                            "n_channels": s.n_channels,
                            "channels_with_high_flagging": s.channels_with_high_flagging,
                            "avg_flagged_per_channel": s.avg_flagged_per_channel,
                            "max_flagged_in_channel": s.max_flagged_in_channel,
                            "is_problematic": bool(s.is_problematic),
                        }
                        for s in spw_stats
                    ]
                except Exception as e:
                    logger.warning(f"Failed to extract per-SPW statistics for {ms_path}: {e}")
            except Exception as e:
                logger.warning(f"Failed to extract BP QA for {ms_path}: {e}")

        # Analyze G table if present
        if "g" in caltables and caltables["g"] and Path(caltables["g"]).exists():
            try:
                tb.open(caltables["g"])
                flags = tb.getcol("FLAG")
                gains = tb.getcol("CPARAM")
                tb.close()

                flag_fraction = flags.sum() / flags.size if flags.size > 0 else 1.0
                amp = abs(gains)
                amp_mean = amp.mean() if amp.size > 0 else None

                qa_metrics["g_metrics"] = {
                    "flag_fraction": float(flag_fraction),
                    "amp_mean": float(amp_mean) if amp_mean is not None else None,
                }
            except Exception as e:
                logger.warning(f"Failed to extract G QA for {ms_path}: {e}")

        # Overall quality assessment
        total_flags = []
        for key in ["k_metrics", "bp_metrics", "g_metrics"]:
            if key in qa_metrics and qa_metrics[key]:
                total_flags.append(qa_metrics[key].get("flag_fraction", 1.0))

        if total_flags:
            qa_metrics["flags_total"] = sum(total_flags) / len(total_flags)
            avg_flag = qa_metrics["flags_total"]

            if avg_flag < 0.1:
                qa_metrics["overall_quality"] = "excellent"
            elif avg_flag < 0.3:
                qa_metrics["overall_quality"] = "good"
            elif avg_flag < 0.5:
                qa_metrics["overall_quality"] = "marginal"
            else:
                qa_metrics["overall_quality"] = "poor"

        return qa_metrics
    except Exception as e:
        logger.error(f"Failed to extract calibration QA for {ms_path}: {e}")
        return {"ms_path": ms_path, "job_id": job_id, "overall_quality": "unknown"}


def extract_image_qa(ms_path: str, job_id: int, image_path: str) -> Dict[str, Any]:
    """Extract QA metrics from an image."""
    try:
        from casatools import image

        ia = image()

        qa_metrics = {
            "ms_path": ms_path,
            "job_id": job_id,
            "image_path": image_path,
            "overall_quality": "unknown",
        }

        if not Path(image_path).exists():
            return qa_metrics

        ia.open(image_path)

        # Get image statistics
        stats = ia.statistics()
        qa_metrics["rms_noise"] = float(stats.get("rms", [0])[0])
        qa_metrics["peak_flux"] = float(stats.get("max", [0])[0])

        if qa_metrics["rms_noise"] > 0:
            qa_metrics["dynamic_range"] = qa_metrics["peak_flux"] / qa_metrics["rms_noise"]

        # Get beam info
        beam = ia.restoringbeam()
        if beam:
            major = beam.get("major", {})
            minor = beam.get("minor", {})
            pa = beam.get("positionangle", {})

            if "value" in major:
                qa_metrics["beam_major"] = float(major["value"])
            if "value" in minor:
                qa_metrics["beam_minor"] = float(minor["value"])
            if "value" in pa:
                qa_metrics["beam_pa"] = float(pa["value"])

        ia.close()

        # Quality assessment
        if qa_metrics.get("dynamic_range"):
            dr = qa_metrics["dynamic_range"]
            if dr > 1000:
                qa_metrics["overall_quality"] = "excellent"
            elif dr > 100:
                qa_metrics["overall_quality"] = "good"
            elif dr > 10:
                qa_metrics["overall_quality"] = "marginal"
            else:
                qa_metrics["overall_quality"] = "poor"

        return qa_metrics
    except Exception as e:
        logger.error(f"Failed to extract image QA for {ms_path}: {e}")
        return {
            "ms_path": ms_path,
            "job_id": job_id,
            "image_path": image_path,
            "overall_quality": "unknown",
        }


def generate_image_thumbnail(
    image_path: str, output_path: Optional[str] = None, size: int = 512
) -> Optional[str]:
    """Generate a PNG thumbnail of a CASA image."""
    try:
        import numpy as np
        from casatools import image
        from PIL import Image

        ia = image()
        ia.open(image_path)

        # Get image data (first Stokes, first channel)
        data = ia.getchunk()
        if data.ndim >= 2:
            img_data = (
                data[:, :, 0, 0] if data.ndim == 4 else data[:, :, 0] if data.ndim == 3 else data
            )
        else:
            ia.close()
            return None

        ia.close()

        # Normalize and convert to 8-bit
        valid_data = img_data[np.isfinite(img_data)]
        if valid_data.size == 0:
            return None

        vmin = np.percentile(valid_data, 1)
        vmax = np.percentile(valid_data, 99.5)

        normalized = np.clip((img_data - vmin) / (vmax - vmin), 0, 1)
        img_8bit = (normalized * 255).astype(np.uint8)

        # Create PIL image and resize
        pil_img = Image.fromarray(img_8bit, mode="L")
        pil_img.thumbnail((size, size), Image.Resampling.LANCZOS)

        # Save thumbnail
        if output_path is None:
            output_path = str(Path(image_path).with_suffix(".thumb.png"))

        pil_img.save(output_path, "PNG")
        return output_path
    except Exception as e:
        logger.error(f"Failed to generate thumbnail for {image_path}: {e}")
        return None<|MERGE_RESOLUTION|>--- conflicted
+++ resolved
@@ -90,12 +90,126 @@
         and isinstance(tw["end_time"], str)
         for tw in time_windows
     ):
-<<<<<<< HEAD
         raise ValueError("All time_windows must be dicts with 'start_time' and 'end_time' strings")
     if not isinstance(params, dict):
         raise ValueError("params must be a dictionary")
 
+    cursor = conn.cursor()
+    cursor.execute(
+        """
+        INSERT INTO batch_jobs (type, created_at, status, total_items, completed_items, failed_items, params)
+        VALUES (?, ?, ?, ?, ?, ?, ?)
+        """,
+        (
+            job_type,
+            datetime.utcnow().timestamp(),
+            "pending",
+            len(time_windows),
+            0,
+            0,
+            str(params),
+        ),
+    )
+    batch_id = cursor.lastrowid
+
+    # Insert batch items using time window identifiers
+    for tw in time_windows:
+        # Use time window as identifier (format: "time_window_{start}_{end}")
+        time_window_id = f"time_window_{tw['start_time']}_{tw['end_time']}"
+        cursor.execute(
+            """
+            INSERT INTO batch_job_items (batch_id, ms_path, status)
+            VALUES (?, ?, ?)
+            """,
+            (batch_id, time_window_id, "pending"),
+        )
+
+    conn.commit()
+    return batch_id
+
+
+def create_batch_publish_job(
+    conn: sqlite3.Connection,
+    job_type: str,
+    data_ids: List[str],
+    params: Dict[str, Any],
+) -> int:
+    """Create a batch publish job in the database.
+
+    Args:
+        conn: Database connection
+        job_type: Job type (e.g., "batch_publish")
+        data_ids: List of data instance IDs to publish
+        params: Shared parameters for all publish jobs (e.g., products_base)
+
+    Returns:
+        Batch job ID
+    """
+    # Input validation
+    if not isinstance(job_type, str) or not job_type.strip():
+        raise ValueError("job_type must be a non-empty string")
+    if not isinstance(data_ids, list):
+        raise ValueError("data_ids must be a list")
+    if not all(isinstance(did, str) and did.strip() for did in data_ids):
+        raise ValueError("All data_ids must be non-empty strings")
+    if not isinstance(params, dict):
+        raise ValueError("params must be a dictionary")
+
+    cursor = conn.cursor()
+    cursor.execute(
+        """
+        INSERT INTO batch_jobs (type, created_at, status, total_items, completed_items, failed_items, params)
+        VALUES (?, ?, ?, ?, ?, ?, ?)
+        """,
+        (
+            job_type,
+            datetime.utcnow().timestamp(),
+            "pending",
+            len(data_ids),
+            0,
+            0,
+            str(params),
+        ),
+    )
+    batch_id = cursor.lastrowid
+
+    # Insert batch items using data_ids
+    for data_id in data_ids:
+        cursor.execute(
+            """
+            INSERT INTO batch_job_items (batch_id, ms_path, status)
+            VALUES (?, ?, ?)
+            """,
+            (batch_id, data_id, "pending"),
+        )
+
+    conn.commit()
+    return batch_id
+
+
+def create_batch_photometry_job(
+    conn: sqlite3.Connection,
+    job_type: str,
+    fits_paths: List[str],
+    coordinates: List[dict],
+    params: Dict[str, Any],
+    data_id: Optional[str] = None,
+) -> int:
+    """Create a batch photometry job in the database.
+
+    Args:
+        conn: Database connection
+        job_type: Job type (e.g., "batch_photometry")
+        fits_paths: List of FITS image paths to process
+        coordinates: List of coordinate dicts with ra_deg and dec_deg
+        params: Shared parameters for all photometry jobs
+        data_id: Optional data ID to link photometry job to data registry
+
+    Returns:
+        Batch job ID
+    """
     # Ensure batch_jobs table exists
+    # ensure_products_db creates this table, but we need to ensure it exists
     conn.execute(
         """
         CREATE TABLE IF NOT EXISTS batch_jobs (
@@ -125,173 +239,6 @@
         )
     """
     )
-
-=======
-        raise ValueError(
-            "All time_windows must be dicts with 'start_time' and 'end_time' strings"
-        )
-    if not isinstance(params, dict):
-        raise ValueError("params must be a dictionary")
-
->>>>>>> a7b82c1d
-    cursor = conn.cursor()
-    cursor.execute(
-        """
-        INSERT INTO batch_jobs (type, created_at, status, total_items, completed_items, failed_items, params)
-        VALUES (?, ?, ?, ?, ?, ?, ?)
-        """,
-        (
-            job_type,
-            datetime.utcnow().timestamp(),
-            "pending",
-            len(time_windows),
-            0,
-            0,
-            str(params),
-        ),
-    )
-    batch_id = cursor.lastrowid
-
-    # Insert batch items using time window identifiers
-    for tw in time_windows:
-        # Use time window as identifier (format: "time_window_{start}_{end}")
-        time_window_id = f"time_window_{tw['start_time']}_{tw['end_time']}"
-        cursor.execute(
-            """
-            INSERT INTO batch_job_items (batch_id, ms_path, status)
-            VALUES (?, ?, ?)
-            """,
-            (batch_id, time_window_id, "pending"),
-        )
-
-    conn.commit()
-    return batch_id
-
-
-def create_batch_publish_job(
-    conn: sqlite3.Connection,
-    job_type: str,
-    data_ids: List[str],
-    params: Dict[str, Any],
-) -> int:
-    """Create a batch publish job in the database.
-
-    Args:
-        conn: Database connection
-        job_type: Job type (e.g., "batch_publish")
-        data_ids: List of data instance IDs to publish
-        params: Shared parameters for all publish jobs (e.g., products_base)
-
-    Returns:
-        Batch job ID
-    """
-    # Input validation
-    if not isinstance(job_type, str) or not job_type.strip():
-        raise ValueError("job_type must be a non-empty string")
-    if not isinstance(data_ids, list):
-        raise ValueError("data_ids must be a list")
-    if not all(isinstance(did, str) and did.strip() for did in data_ids):
-        raise ValueError("All data_ids must be non-empty strings")
-    if not isinstance(params, dict):
-        raise ValueError("params must be a dictionary")
-
-    cursor = conn.cursor()
-    cursor.execute(
-        """
-        INSERT INTO batch_jobs (type, created_at, status, total_items, completed_items, failed_items, params)
-        VALUES (?, ?, ?, ?, ?, ?, ?)
-        """,
-        (
-            job_type,
-            datetime.utcnow().timestamp(),
-            "pending",
-            len(data_ids),
-            0,
-            0,
-            str(params),
-        ),
-    )
-    batch_id = cursor.lastrowid
-
-    # Insert batch items using data_ids
-    for data_id in data_ids:
-        cursor.execute(
-            """
-            INSERT INTO batch_job_items (batch_id, ms_path, status)
-            VALUES (?, ?, ?)
-            """,
-            (batch_id, data_id, "pending"),
-        )
-
-    conn.commit()
-    return batch_id
-
-
-def create_batch_photometry_job(
-    conn: sqlite3.Connection,
-    job_type: str,
-    fits_paths: List[str],
-    coordinates: List[dict],
-    params: Dict[str, Any],
-    data_id: Optional[str] = None,
-) -> int:
-    """Create a batch photometry job in the database.
-
-    Args:
-        conn: Database connection
-        job_type: Job type (e.g., "batch_photometry")
-        fits_paths: List of FITS image paths to process
-        coordinates: List of coordinate dicts with ra_deg and dec_deg
-        params: Shared parameters for all photometry jobs
-        data_id: Optional data ID to link photometry job to data registry
-
-    Returns:
-        Batch job ID
-    """
-    # Ensure batch_jobs table exists
-    # ensure_products_db creates this table, but we need to ensure it exists
-<<<<<<< HEAD
-    conn.execute(
-        """
-=======
-    conn.execute("""
->>>>>>> a7b82c1d
-        CREATE TABLE IF NOT EXISTS batch_jobs (
-            id INTEGER PRIMARY KEY,
-            type TEXT NOT NULL,
-            created_at REAL NOT NULL,
-            status TEXT NOT NULL,
-            total_items INTEGER NOT NULL,
-            completed_items INTEGER DEFAULT 0,
-            failed_items INTEGER DEFAULT 0,
-            params TEXT
-        )
-<<<<<<< HEAD
-    """
-    )
-    conn.execute(
-        """
-=======
-    """)
-    conn.execute("""
->>>>>>> a7b82c1d
-        CREATE TABLE IF NOT EXISTS batch_job_items (
-            id INTEGER PRIMARY KEY,
-            batch_id INTEGER NOT NULL,
-            ms_path TEXT NOT NULL,
-            job_id INTEGER,
-            status TEXT NOT NULL,
-            error TEXT,
-            started_at REAL,
-            completed_at REAL,
-            FOREIGN KEY (batch_id) REFERENCES batch_jobs(id)
-        )
-<<<<<<< HEAD
-    """
-    )
-=======
-    """)
->>>>>>> a7b82c1d
     # Migrate existing tables to add data_id column if it doesn't exist
     try:
         conn.execute("SELECT data_id FROM batch_job_items LIMIT 1")
@@ -367,12 +314,8 @@
         Batch job ID
     """
     # Ensure batch_jobs table exists
-<<<<<<< HEAD
     conn.execute(
         """
-=======
-    conn.execute("""
->>>>>>> a7b82c1d
         CREATE TABLE IF NOT EXISTS batch_jobs (
             id INTEGER PRIMARY KEY,
             type TEXT NOT NULL,
@@ -383,15 +326,10 @@
             failed_items INTEGER DEFAULT 0,
             params TEXT
         )
-<<<<<<< HEAD
     """
     )
     conn.execute(
         """
-=======
-    """)
-    conn.execute("""
->>>>>>> a7b82c1d
         CREATE TABLE IF NOT EXISTS batch_job_items (
             id INTEGER PRIMARY KEY,
             batch_id INTEGER NOT NULL,
@@ -403,12 +341,8 @@
             completed_at REAL,
             FOREIGN KEY (batch_id) REFERENCES batch_jobs(id)
         )
-<<<<<<< HEAD
-    """
-    )
-=======
-    """)
->>>>>>> a7b82c1d
+    """
+    )
     conn.commit()
 
     # Input validation
@@ -600,8 +534,7 @@
             try:
                 tb.open(caltables["k"])
                 flags = tb.getcol("FLAG")
-                snr = tb.getcol("SNR") if tb.colnames().count(
-                    "SNR") > 0 else None
+                snr = tb.getcol("SNR") if tb.colnames().count("SNR") > 0 else None
                 tb.close()
 
                 flag_fraction = flags.sum() / flags.size if flags.size > 0 else 1.0
