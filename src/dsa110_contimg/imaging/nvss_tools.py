"""
NVSS catalog tools for imaging: masks and overlays.
"""

from __future__ import annotations

import os
from typing import Optional, Tuple

import astropy.units as u
import numpy as np
from astropy.coordinates import SkyCoord
from astropy.io import fits
from astropy.wcs import WCS
from astropy.wcs.utils import proj_plane_pixel_scales


def image_center_and_radius_deg(hdr) -> Tuple[SkyCoord, float]:
    """Get image center and radius in degrees."""
    w = WCS(hdr).celestial
    nx = int(hdr.get("NAXIS1", 0))
    ny = int(hdr.get("NAXIS2", 0))
    if nx <= 0 or ny <= 0:
        raise ValueError("Invalid image dimensions")
    cx, cy = (nx - 1) / 2.0, (ny - 1) / 2.0
    ctr = w.pixel_to_world(cx, cy)
    scales = proj_plane_pixel_scales(w)  # deg/pixel
    fov_ra = float(scales[0] * nx)
    fov_dec = float(scales[1] * ny)
    half_diag = 0.5 * float(np.hypot(fov_ra, fov_dec))
    return ctr, half_diag


def create_nvss_mask(
    image_path: str, min_mjy: float, radius_arcsec: float, out_path: str
) -> None:
    """Create CRTF mask with circular regions centered on NVSS sources."""
    hdr = fits.getheader(image_path)
    center, radius_deg = image_center_and_radius_deg(hdr)

    # Load NVSS catalog and select sources in FoV above threshold
    from dsa110_contimg.calibration.catalogs import read_nvss_catalog

    df = read_nvss_catalog()
    sc = SkyCoord(df["ra"].values * u.deg, df["dec"].values * u.deg, frame="icrs")
    sep = sc.separation(center).deg
    m = (sep <= radius_deg) & (
        np.asarray(df["flux_20_cm"].values, float) >= float(min_mjy)
    )
    sub = df.loc[m, ["ra", "dec"]].astype(float).to_numpy()

    os.makedirs(os.path.dirname(out_path) or ".", exist_ok=True)
    with open(out_path, "w") as f:
        f.write("#CRTFv0\n")
        for ra_deg, dec_deg in sub:
            src = SkyCoord(ra_deg * u.deg, dec_deg * u.deg, frame="icrs")
            ra_str = src.ra.to_string(unit=u.hourangle, sep=":", precision=2, pad=True)
            dec_str = src.dec.to_string(
                unit=u.deg, sep=":", precision=2, pad=True, alwayssign=True
            )
            f.write(
                f"circle[[{ra_str}, {dec_str}], {float(radius_arcsec):.3f}arcsec]\n"
            )


def _image_fov_deg(header) -> Tuple[float, float, SkyCoord]:
    """Get image field of view in degrees and center."""
    w = WCS(header)
    nx = int(header.get("NAXIS1", 0))
    ny = int(header.get("NAXIS2", 0))
    if nx <= 0 or ny <= 0:
        raise ValueError("Invalid image dimensions")
    # pixel corners -> sky
    corners = np.array(
        [[0, 0], [nx - 1, 0], [0, ny - 1], [nx - 1, ny - 1]], dtype=float
    )
    sky = w.pixel_to_world(corners[:, 0], corners[:, 1])
    ra = sky.ra.wrap_at(180 * u.deg).deg
    dec = sky.dec.deg
    ra_span = float(np.max(ra) - np.min(ra))
    dec_span = float(np.max(dec) - np.min(dec))
    # center
    cx, cy = (nx - 1) / 2.0, (ny - 1) / 2.0
    ctr = w.pixel_to_world(cx, cy)
    return ra_span, dec_span, ctr


def _load_pb_mask(pb_path: str, pblimit: float) -> Optional[np.ndarray]:
    """Load primary beam mask."""
    if not pb_path:
        return None
    try:
        pb = fits.getdata(pb_path)
        while pb.ndim > 2:
            pb = pb[0]
        m = np.isfinite(pb) & (pb >= float(pblimit))
        return m
    except Exception:
        return None


def create_nvss_fits_mask(
    imagename: str,
    imsize: int,
    cell_arcsec: float,
    ra0_deg: float,
    dec0_deg: float,
    nvss_min_mjy: float,
    radius_arcsec: float = 60.0,
    out_path: Optional[str] = None,
) -> str:
    """Create FITS mask from NVSS sources for WSClean.

    Creates a FITS mask file with circular regions around NVSS sources.
    Zero values = not cleaned, non-zero values = cleaned.

    Args:
        imagename: Base image name (used to determine output path)
        imsize: Image size in pixels
        cell_arcsec: Pixel scale in arcseconds
        ra0_deg: Phase center RA in degrees
        dec0_deg: Phase center Dec in degrees
        nvss_min_mjy: Minimum NVSS flux in mJy
        radius_arcsec: Mask radius around each source in arcseconds
        out_path: Optional output path (defaults to {imagename}.nvss_mask.fits)

    Returns:
        Path to created FITS mask file
    """
    # Create WCS for mask
    wcs = WCS(naxis=2)
    wcs.wcs.crpix = [imsize / 2.0, imsize / 2.0]
    wcs.wcs.crval = [ra0_deg, dec0_deg]
    # Negative RA for standard convention
    wcs.wcs.cdelt = [-cell_arcsec / 3600.0, cell_arcsec / 3600.0]
    wcs.wcs.ctype = ["RA---TAN", "DEC--TAN"]

    # Initialize mask (all zeros = not cleaned)
    mask = np.zeros((imsize, imsize), dtype=np.float32)

    # Query NVSS sources
    from dsa110_contimg.calibration.catalogs import read_nvss_catalog

    df = read_nvss_catalog()
    sc = SkyCoord(df["ra"].values * u.deg, df["dec"].values * u.deg, frame="icrs")
    center = SkyCoord(ra0_deg * u.deg, dec0_deg * u.deg, frame="icrs")

    # Calculate FoV radius
    fov_radius_deg = (cell_arcsec * imsize) / 3600.0 / 2.0
    sep = sc.separation(center).deg
    flux_mjy = np.asarray(df["flux_20_cm"].values, float)

    # Select sources within FoV and above threshold
    keep = (sep <= fov_radius_deg) & (flux_mjy >= float(nvss_min_mjy))
    sources = df.loc[keep]

    if len(sources) == 0:
        # No sources found, create empty mask
        if out_path is None:
            out_path = f"{imagename}.nvss_mask.fits"
        from dsa110_contimg.utils.fits_utils import create_fits_hdu
        header = wcs.to_header()
        hdu = create_fits_hdu(data=mask, header=header, fix_cdelt=True)
        hdu.writeto(out_path, overwrite=True)
        return out_path

    # Create circular masks for each source
    radius_pixels = radius_arcsec / cell_arcsec

    for _, row in sources.iterrows():
        coord = SkyCoord(row["ra"] * u.deg, row["dec"] * u.deg, frame="icrs")
        x, y = wcs.world_to_pixel(coord)

        # Skip if outside image bounds
        if x < 0 or x >= imsize or y < 0 or y >= imsize:
            continue

        # Create circular mask
        y_grid, x_grid = np.ogrid[:imsize, :imsize]
        dist_sq = (x_grid - x) ** 2 + (y_grid - y) ** 2
        mask[dist_sq <= radius_pixels**2] = 1.0

    # Write FITS mask
    if out_path is None:
        out_path = f"{imagename}.nvss_mask.fits"

<<<<<<< HEAD
    os.makedirs(os.path.dirname(out_path) or '.', exist_ok=True)
    from dsa110_contimg.utils.fits_utils import create_fits_hdu
    header = wcs.to_header()
    hdu = create_fits_hdu(data=mask, header=header, fix_cdelt=True)
=======
    os.makedirs(os.path.dirname(out_path) or ".", exist_ok=True)
    hdu = fits.PrimaryHDU(data=mask, header=wcs.to_header())
>>>>>>> e44dfe70
    hdu.writeto(out_path, overwrite=True)

    return out_path


def create_nvss_overlay(
    image_path: str,
    out_path: str,
    pb_path: Optional[str] = None,
    pblimit: float = 0.2,
    min_mjy: float = 10.0,
) -> None:
    """Create NVSS overlay PNG for a FITS image."""
    import matplotlib

    matplotlib.use("Agg")
    import matplotlib.pyplot as plt

    # Load image
    data = fits.getdata(image_path)
    hdr = fits.getheader(image_path)
    while data.ndim > 2:
        data = data[0]

    # Get FoV
    ra_span, dec_span, center = _image_fov_deg(hdr)
    radius_deg = 0.5 * max(ra_span, dec_span) * 1.1  # 10% padding

    # Load NVSS catalog
    from dsa110_contimg.calibration.catalogs import read_nvss_catalog

    df = read_nvss_catalog()
    sc = SkyCoord(df["ra"].values * u.deg, df["dec"].values * u.deg, frame="icrs")
    sep = sc.separation(center).deg
    flux = np.asarray(df["flux_20_cm"].values, float)
    m = (sep <= radius_deg) & (flux >= float(min_mjy))
    sub = df.loc[m].copy()

    # Load PB mask if provided
    pb_mask = _load_pb_mask(pb_path, pblimit) if pb_path else None

    # Plot
    w = WCS(hdr)
    fig, ax = plt.subplots(figsize=(10, 10), subplot_kw={"projection": w})

    # Image
    m_data = np.isfinite(data)
    if np.any(m_data):
        vals = data[m_data]
        vmin, vmax = np.percentile(vals, [1, 99])
        im = ax.imshow(data, origin="lower", cmap="gray", vmin=vmin, vmax=vmax)
        if pb_mask is not None and pb_mask.shape == data.shape:
            ax.contour(pb_mask, levels=[0.5], colors="cyan", linewidths=1, alpha=0.5)

    # Overlay NVSS sources
    if len(sub) > 0:
        nvss_coords = SkyCoord(
            sub["ra"].values * u.deg, sub["dec"].values * u.deg, frame="icrs"
        )
        nvss_pix = w.world_to_pixel(nvss_coords)

        # Scale circle sizes by log10(flux)
        log_flux = np.log10(np.maximum(sub["flux_20_cm"].values, 1.0))
        sizes = (
            50
            * (log_flux - np.min(log_flux))
            / (np.max(log_flux) - np.min(log_flux) + 1e-6)
            + 20
        )

        ax.scatter(
            nvss_pix[0],
            nvss_pix[1],
            s=sizes,
            facecolors="none",
            edgecolors="red",
            linewidths=1.5,
            alpha=0.7,
            label="NVSS",
        )

        # Label brightest sources
        n_label = min(10, len(sub))
        brightest = sub.nlargest(n_label, "flux_20_cm")
        for _, row in brightest.iterrows():
            coord = SkyCoord(row["ra"] * u.deg, row["dec"] * u.deg, frame="icrs")
            pix = w.world_to_pixel(coord)
            ax.text(
                pix[0],
                pix[1],
                f"{row['flux_20_cm']:.1f}",
                color="yellow",
                fontsize=8,
                ha="center",
                va="bottom",
            )

    ax.set_xlabel("RA")
    ax.set_ylabel("Dec")
    ax.set_title(os.path.basename(image_path))
    ax.legend()

    plt.tight_layout()
    plt.savefig(out_path, dpi=150, bbox_inches="tight")
    plt.close()<|MERGE_RESOLUTION|>--- conflicted
+++ resolved
@@ -184,15 +184,8 @@
     if out_path is None:
         out_path = f"{imagename}.nvss_mask.fits"
 
-<<<<<<< HEAD
-    os.makedirs(os.path.dirname(out_path) or '.', exist_ok=True)
-    from dsa110_contimg.utils.fits_utils import create_fits_hdu
-    header = wcs.to_header()
-    hdu = create_fits_hdu(data=mask, header=header, fix_cdelt=True)
-=======
     os.makedirs(os.path.dirname(out_path) or ".", exist_ok=True)
     hdu = fits.PrimaryHDU(data=mask, header=wcs.to_header())
->>>>>>> e44dfe70
     hdu.writeto(out_path, overwrite=True)
 
     return out_path
