"""MODEL_DATA validation utilities.

Provides comprehensive validation of MODEL_DATA column to ensure calibration correctness.
Validates MODEL_DATA against catalog information, checks consistency, and verifies
that MODEL_DATA matches the expected calibrator position and flux.
"""

import logging
from typing import Dict, List, Optional, Tuple

import astropy.units as u
import numpy as np
<<<<<<< HEAD
# Ensure CASAPATH is set before importing CASA modules
from dsa110_contimg.utils.casa_init import ensure_casa_path
ensure_casa_path()

=======
from astropy.coordinates import Angle, SkyCoord
>>>>>>> e44dfe70
from casacore.tables import table

logger = logging.getLogger(__name__)


def validate_model_data_exists(ms_path: str) -> bool:
    """Check if MODEL_DATA column exists in MS.

    Args:
        ms_path: Path to Measurement Set

    Returns:
        True if MODEL_DATA exists, False otherwise
    """
    try:
        with table(ms_path, readonly=True, ack=False) as tb:
            return "MODEL_DATA" in tb.colnames()
    except Exception as e:
        logger.error(f"Error checking MODEL_DATA existence: {e}")
        return False


def validate_model_data_populated(
    ms_path: str, min_fraction: float = 0.01, sample_size: int = 1000
) -> Tuple[bool, Dict]:
    """Validate that MODEL_DATA is populated (not all zeros).

    Args:
        ms_path: Path to Measurement Set
        min_fraction: Minimum fraction of non-zero values required (default: 0.01)
        sample_size: Number of rows to sample for validation (default: 1000)

    Returns:
        Tuple of (is_populated, statistics_dict)
        statistics_dict contains:
            - fraction_nonzero: Fraction of non-zero values
            - max_value: Maximum absolute value
            - mean_value: Mean absolute value
            - n_rows_checked: Number of rows checked
    """
    stats = {
        "fraction_nonzero": 0.0,
        "max_value": 0.0,
        "mean_value": 0.0,
        "n_rows_checked": 0,
    }

    try:
        with table(ms_path, readonly=True, ack=False) as tb:
            n_rows = tb.nrows()
            if n_rows == 0:
                logger.warning("MS has zero rows")
                return False, stats

            # Sample rows for validation (check more than just first 100)
            n_sample = min(sample_size, n_rows)
            start_row = 0
            model_sample = tb.getcol("MODEL_DATA", startrow=start_row, nrow=n_sample)

            # Check if all values are near zero
            abs_values = np.abs(model_sample)
            nonzero_mask = abs_values > 1e-10
            fraction_nonzero = float(np.sum(nonzero_mask) / abs_values.size)

            stats.update(
                {
                    "fraction_nonzero": fraction_nonzero,
                    "max_value": float(np.max(abs_values)),
                    "mean_value": (
                        float(np.mean(abs_values[nonzero_mask]))
                        if np.any(nonzero_mask)
                        else 0.0
                    ),
                    "n_rows_checked": n_sample,
                }
            )

            is_populated = fraction_nonzero >= min_fraction

            if not is_populated:
                logger.warning(
                    f"MODEL_DATA appears unpopulated: {fraction_nonzero:.1%} non-zero values "
                    f"(threshold: {min_fraction:.1%})"
                )

            return is_populated, stats

    except Exception as e:
        logger.error(f"Error validating MODEL_DATA population: {e}")
        return False, stats


def validate_model_data_against_catalog(
    ms_path: str,
    catalog_ra_deg: float,
    catalog_dec_deg: float,
    catalog_flux_jy: float,
    tolerance_arcmin: float = 1.0,
    flux_tolerance_factor: float = 0.5,
) -> Tuple[bool, Dict]:
    """Validate MODEL_DATA against catalog calibrator information.

    Checks that MODEL_DATA phase center matches catalog position and that
    MODEL_DATA flux is consistent with catalog flux.

    Args:
        ms_path: Path to Measurement Set
        catalog_ra_deg: Catalog RA in degrees
        catalog_dec_deg: Catalog Dec in degrees
        catalog_flux_jy: Catalog flux in Jy
        tolerance_arcmin: Position tolerance in arcminutes (default: 1.0)
        flux_tolerance_factor: Flux tolerance factor (default: 0.5 = 50% variation allowed)

    Returns:
        Tuple of (is_valid, validation_dict)
        validation_dict contains:
            - position_match: Whether phase center matches catalog position
            - flux_match: Whether flux is consistent with catalog
            - phase_center_ra_deg: Phase center RA in degrees
            - phase_center_dec_deg: Phase center Dec in degrees
            - separation_arcmin: Separation between phase center and catalog position
            - estimated_flux_jy: Estimated flux from MODEL_DATA
            - flux_ratio: Ratio of estimated flux to catalog flux
    """
    validation = {
        "position_match": False,
        "flux_match": False,
        "phase_center_ra_deg": None,
        "phase_center_dec_deg": None,
        "separation_arcmin": None,
        "estimated_flux_jy": None,
        "flux_ratio": None,
    }

    try:
        # Get phase center from MS
        from dsa110_contimg.calibration.uvw_verification import get_phase_center_from_ms

        phase_center = get_phase_center_from_ms(ms_path, field=0)
        if phase_center is None:
            logger.warning("Could not extract phase center from MS")
            return False, validation

        ms_ra_deg, ms_dec_deg = phase_center
        validation["phase_center_ra_deg"] = ms_ra_deg
        validation["phase_center_dec_deg"] = ms_dec_deg

        # Calculate separation
        catalog_coord = SkyCoord(
            catalog_ra_deg * u.deg, catalog_dec_deg * u.deg, frame="icrs"
        )
        ms_coord = SkyCoord(ms_ra_deg * u.deg, ms_dec_deg * u.deg, frame="icrs")
        separation = catalog_coord.separation(ms_coord)
        separation_arcmin = separation.to(u.arcmin).value
        validation["separation_arcmin"] = separation_arcmin

        # Check position match
        validation["position_match"] = separation_arcmin <= tolerance_arcmin

        if not validation["position_match"]:
            logger.warning(
                f"Phase center offset from catalog: {separation_arcmin:.2f} arcmin "
                f"(tolerance: {tolerance_arcmin} arcmin)"
            )

        # Estimate flux from MODEL_DATA
        # This is approximate - MODEL_DATA contains visibility amplitudes, not flux directly
        # For a point source at phase center, flux ≈ mean(MODEL_DATA amplitude)
        try:
            with table(ms_path, readonly=True, ack=False) as tb:
                # Sample MODEL_DATA
                n_sample = min(1000, tb.nrows())
                model_sample = tb.getcol("MODEL_DATA", startrow=0, nrow=n_sample)

                # Get unflagged data
                flags = tb.getcol("FLAG", startrow=0, nrow=n_sample)
                unflagged_model = model_sample[~flags]

                if len(unflagged_model) > 0:
                    # Estimate flux as mean amplitude (for point source at phase center)
                    estimated_flux = float(np.mean(np.abs(unflagged_model)))
                    validation["estimated_flux_jy"] = estimated_flux

                    if catalog_flux_jy > 0:
                        flux_ratio = estimated_flux / catalog_flux_jy
                        validation["flux_ratio"] = flux_ratio

                        # Check if flux is within tolerance
                        # Allow significant variation due to primary beam, frequency, etc.
                        validation["flux_match"] = flux_ratio >= (
                            1.0 - flux_tolerance_factor
                        ) and flux_ratio <= (1.0 + flux_tolerance_factor)

                        if not validation["flux_match"]:
                            logger.warning(
                                f"MODEL_DATA flux ({estimated_flux:.2f} Jy) differs from catalog "
                                f"({catalog_flux_jy:.2f} Jy), ratio: {flux_ratio:.2f}"
                            )
        except Exception as e:
            logger.warning(f"Could not estimate flux from MODEL_DATA: {e}")

        is_valid = validation["position_match"] and validation["flux_match"]

        return is_valid, validation

    except Exception as e:
        logger.error(f"Error validating MODEL_DATA against catalog: {e}")
        return False, validation


def validate_model_data_consistency(
    ms_path: str, fields: Optional[List[int]] = None
) -> Tuple[bool, Dict]:
    """Validate MODEL_DATA consistency across fields.

    For drift-scan instruments, all fields should have MODEL_DATA at the same
    phase center after rephasing.

    Args:
        ms_path: Path to Measurement Set
        fields: List of field IDs to check (None = check all fields)

    Returns:
        Tuple of (is_consistent, consistency_dict)
        consistency_dict contains:
            - n_fields_checked: Number of fields checked
            - phase_centers: Dict mapping field_id -> (ra_deg, dec_deg)
            - max_separation_arcmin: Maximum separation between field phase centers
            - all_match: Whether all phase centers match within tolerance
    """
    consistency = {
        "n_fields_checked": 0,
        "phase_centers": {},
        "max_separation_arcmin": 0.0,
        "all_match": False,
    }

    try:
        from dsa110_contimg.calibration.uvw_verification import get_phase_center_from_ms

        with table(f"{ms_path}::FIELD", readonly=True, ack=False) as field_tb:
            n_fields = field_tb.nrows()

            if fields is None:
                fields = list(range(n_fields))

            phase_centers = {}
            for field_id in fields:
                if field_id >= n_fields:
                    continue

                phase_center = get_phase_center_from_ms(ms_path, field=field_id)
                if phase_center is not None:
                    phase_centers[field_id] = phase_center

            consistency["n_fields_checked"] = len(phase_centers)
            consistency["phase_centers"] = phase_centers

            if len(phase_centers) < 2:
                consistency["all_match"] = True
                return True, consistency

            # Check separations between all field pairs
            max_separation = 0.0
            coords = [
                SkyCoord(ra * u.deg, dec * u.deg, frame="icrs")
                for ra, dec in phase_centers.values()
            ]

            for i, coord1 in enumerate(coords):
                for coord2 in coords[i + 1 :]:
                    separation = coord1.separation(coord2)
                    separation_arcmin = separation.to(u.arcmin).value
                    max_separation = max(max_separation, separation_arcmin)

            consistency["max_separation_arcmin"] = max_separation

            # Fields are consistent if all phase centers are within 1 arcmin
            tolerance_arcmin = 1.0
            consistency["all_match"] = max_separation <= tolerance_arcmin

            if not consistency["all_match"]:
                logger.warning(
                    f"MODEL_DATA phase centers inconsistent across fields: "
                    f"max separation {max_separation:.2f} arcmin"
                )

            return consistency["all_match"], consistency

    except Exception as e:
        logger.error(f"Error validating MODEL_DATA consistency: {e}")
        return False, consistency


def comprehensive_model_data_validation(
    ms_path: str,
    catalog_ra_deg: Optional[float] = None,
    catalog_dec_deg: Optional[float] = None,
    catalog_flux_jy: Optional[float] = None,
) -> Dict:
    """Perform comprehensive MODEL_DATA validation.

    Validates MODEL_DATA existence, population, catalog match, and consistency.

    Args:
        ms_path: Path to Measurement Set
        catalog_ra_deg: Optional catalog RA in degrees
        catalog_dec_deg: Optional catalog Dec in degrees
        catalog_flux_jy: Optional catalog flux in Jy

    Returns:
        Dictionary with validation results:
            - exists: MODEL_DATA column exists
            - populated: MODEL_DATA is populated
            - catalog_match: MODEL_DATA matches catalog (if catalog info provided)
            - consistent: MODEL_DATA is consistent across fields
            - all_valid: All validations passed
            - details: Detailed validation results
    """
    results = {
        "exists": False,
        "populated": False,
        "catalog_match": None,  # None if catalog info not provided
        "consistent": False,
        "all_valid": False,
        "details": {},
    }

    # Check existence
    results["exists"] = validate_model_data_exists(ms_path)
    if not results["exists"]:
        logger.error("MODEL_DATA column does not exist")
        return results

    # Check population
    is_populated, pop_stats = validate_model_data_populated(ms_path)
    results["populated"] = is_populated
    results["details"]["population"] = pop_stats

    if not is_populated:
        logger.error("MODEL_DATA is not populated")
        return results

    # Check catalog match (if catalog info provided)
    if catalog_ra_deg is not None and catalog_dec_deg is not None:
        catalog_match, catalog_validation = validate_model_data_against_catalog(
            ms_path,
            catalog_ra_deg,
            catalog_dec_deg,
            catalog_flux_jy or 0.0,
        )
        results["catalog_match"] = catalog_match
        results["details"]["catalog"] = catalog_validation

    # Check consistency
    is_consistent, consistency_info = validate_model_data_consistency(ms_path)
    results["consistent"] = is_consistent
    results["details"]["consistency"] = consistency_info

    # Overall validation
    results["all_valid"] = (
        results["exists"]
        and results["populated"]
        and (results["catalog_match"] is None or results["catalog_match"])
        and results["consistent"]
    )

    return results<|MERGE_RESOLUTION|>--- conflicted
+++ resolved
@@ -10,14 +10,12 @@
 
 import astropy.units as u
 import numpy as np
-<<<<<<< HEAD
 # Ensure CASAPATH is set before importing CASA modules
 from dsa110_contimg.utils.casa_init import ensure_casa_path
+
 ensure_casa_path()
 
-=======
 from astropy.coordinates import Angle, SkyCoord
->>>>>>> e44dfe70
 from casacore.tables import table
 
 logger = logging.getLogger(__name__)
