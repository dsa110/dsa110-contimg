<<<<<<< HEAD
from dsa110_contimg.utils.error_context import format_ms_error_with_suggestions
# Ensure CASAPATH is set before importing CASA modules
from dsa110_contimg.utils.casa_init import ensure_casa_path
ensure_casa_path()

from casatasks import flagdata
from typing import Dict, List, Optional
=======
import logging
>>>>>>> e44dfe70
import os
import shutil
import subprocess
import sys
import time
from contextlib import contextmanager
from pathlib import Path
from typing import Dict, List, Optional

from casatasks import flagdata

from dsa110_contimg.utils.error_context import format_ms_error_with_suggestions

# Ensure headless operation to prevent casaplotserver X server errors
# Set multiple environment variables to prevent CASA from launching plotting servers
os.environ.setdefault("QT_QPA_PLATFORM", "offscreen")
os.environ.setdefault("CASA_NO_X", "1")  # Additional CASA-specific flag
if os.environ.get("DISPLAY"):
    os.environ.pop("DISPLAY", None)


@contextmanager
def suppress_subprocess_stderr():
    """Context manager to suppress stderr from subprocesses (like casaplotserver).

    Redirects stderr at the file descriptor level to suppress casaplotserver errors.
    Note: This only suppresses output to stderr; CASA operations still complete normally.
    """
    devnull_fd = None
    old_stderr = None
    old_stderr_fd = None
    try:
        old_stderr_fd = sys.stderr.fileno()
        # Save original stderr
        old_stderr = os.dup(old_stderr_fd)
        # Open devnull and redirect stderr to it
        devnull_fd = os.open(os.devnull, os.O_WRONLY)
        os.dup2(devnull_fd, old_stderr_fd)
        yield
    except (AttributeError, OSError):
        # Fallback if fd manipulation fails (e.g., in tests or non-standard environments)
        yield
    finally:
        # Restore original stderr
        if old_stderr is not None and old_stderr_fd is not None:
            try:
                os.dup2(old_stderr, old_stderr_fd)
                os.close(old_stderr)
            except OSError:
                pass
        if devnull_fd is not None:
            try:
                os.close(devnull_fd)
            except OSError:
                pass


def reset_flags(ms: str) -> None:
    with suppress_subprocess_stderr():
        flagdata(vis=ms, mode="unflag")


def flag_zeros(ms: str, datacolumn: str = "data") -> None:
    with suppress_subprocess_stderr():
        flagdata(vis=ms, mode="clip", datacolumn=datacolumn, clipzeros=True)


def flag_rfi(
    ms: str,
    datacolumn: str = "data",
    backend: str = "aoflagger",
    aoflagger_path: Optional[str] = None,
    strategy: Optional[str] = None,
    extend_flags: bool = True,
) -> None:
    """Flag RFI using CASA or AOFlagger.

    Args:
        ms: Path to Measurement Set
        datacolumn: Data column to use (default: "data")
        backend: Backend to use - "aoflagger" (default) or "casa"
        aoflagger_path: Path to aoflagger executable or "docker" (for AOFlagger backend)
        strategy: Optional path to custom Lua strategy file (for AOFlagger backend)
        extend_flags: If True, extend flags to adjacent channels/times after flagging (default: True)
    """
    if backend == "aoflagger":
        flag_rfi_aoflagger(
            ms, datacolumn=datacolumn, aoflagger_path=aoflagger_path, strategy=strategy
        )
        # Extend flags after AOFlagger (if enabled)
        # Note: Flag extension may fail when using Docker due to permission issues
        # (AOFlagger writes as root, making subsequent writes fail). This is non-fatal.
        if extend_flags:
            time.sleep(2)  # Allow file locks to clear
            try:
                flag_extend(
                    ms,
                    flagnearfreq=True,
                    flagneartime=True,
                    extendpols=True,
                    datacolumn=datacolumn,
                )
                logger = logging.getLogger(__name__)
                logger.debug("Flag extension completed successfully")
            except (RuntimeError, PermissionError, OSError) as e:
                # If file lock or permission issue, log warning but don't fail
                logger = logging.getLogger(__name__)
                error_str = str(e).lower()
                if any(
                    term in error_str
                    for term in [
                        "cannot be opened",
                        "not writable",
                        "permission denied",
                        "permission",
                    ]
                ):
                    logger.warning(
                        f"Flag extension skipped due to file permission/lock issue (common when using Docker AOFlagger). "
                        f"RFI flags from AOFlagger are still applied. Error: {e}"
                    )
                else:
                    logger.warning(
                        f"Flag extension failed: {e}. RFI flags from AOFlagger are still applied."
                    )
    else:
        # Two-stage RFI flagging using flagdata modes (tfcrop then rflag)
        with suppress_subprocess_stderr():
            flagdata(
                vis=ms,
                mode="tfcrop",
                datacolumn=datacolumn,
                timecutoff=4.0,
                freqcutoff=4.0,
                timefit="line",
                freqfit="poly",
                maxnpieces=5,
                winsize=3,
                extendflags=False,
            )
            flagdata(
                vis=ms,
                mode="rflag",
                datacolumn=datacolumn,
                timedevscale=4.0,
                freqdevscale=4.0,
                extendflags=False,
            )
        # Extend flags to adjacent channels/times after flagging (if enabled)
        if extend_flags:
            try:
                flag_extend(
                    ms,
                    flagnearfreq=True,
                    flagneartime=True,
                    extendpols=True,
                    datacolumn=datacolumn,
                )
            except RuntimeError as e:
                # If file lock or permission issue, log warning but don't fail
                logger = logging.getLogger(__name__)
                if "cannot be opened" in str(e) or "not writable" in str(e):
                    logger.warning(
                        f"Could not extend flags due to file lock/permission: {e}. Flags from tfcrop+rflag are still applied."
                    )
                else:
                    raise


def _get_default_aoflagger_strategy() -> Optional[str]:
    """Get the default DSA-110 AOFlagger strategy file path.

    Returns:
        Path to dsa110-default.lua if it exists, None otherwise
    """
    # Try multiple possible locations for the strategy file
    possible_paths = [
        Path("/data/dsa110-contimg/config/dsa110-default.lua"),
        Path(__file__).parent.parent.parent.parent / "config" / "dsa110-default.lua",
        Path(os.getcwd()) / "config" / "dsa110-default.lua",
    ]

    for strategy_path in possible_paths:
        if strategy_path.exists():
            return str(strategy_path.resolve())

    return None


def flag_rfi_aoflagger(
    ms: str,
    datacolumn: str = "data",
    aoflagger_path: Optional[str] = None,
    strategy: Optional[str] = None,
) -> None:
    """Flag RFI using AOFlagger (faster alternative to CASA tfcrop).

    AOFlagger uses the SumThreshold algorithm which is typically 2-5x faster
    than CASA's tfcrop+rflag combination for large datasets.

    **Note:** On Ubuntu 18.x systems, Docker is required due to CMake/pybind11
    compatibility issues. The default behavior is to use Docker if available.

    Args:
        ms: Path to Measurement Set
        datacolumn: Data column to use (default: "data")
        aoflagger_path: Path to aoflagger executable, "docker" to force Docker, or None to auto-detect
        strategy: Optional path to custom Lua strategy file. If None, uses DSA-110 default strategy
                 from config/dsa110-default.lua if available, otherwise uses AOFlagger auto-detection.

    Raises:
        RuntimeError: If AOFlagger is not available
        subprocess.CalledProcessError: If AOFlagger execution fails
    """
    logger = logging.getLogger(__name__)

    # Determine AOFlagger command
    # Default to Docker since AOFlagger was built for Docker on Ubuntu 18.x
    use_docker = False
    if aoflagger_path:
        if aoflagger_path == "docker":
            # Force Docker usage
            docker_cmd = shutil.which("docker")
            if not docker_cmd:
                suggestions = [
                    "Install Docker",
                    "Verify Docker is in PATH",
                    "Check Docker service is running",
                    "Use --aoflagger-path to specify native AOFlagger location",
                ]
                error_msg = format_ms_error_with_suggestions(
                    RuntimeError(
                        "Docker not found but --aoflagger-path=docker was specified"
                    ),
                    ms,
                    "AOFlagger setup",
                    suggestions,
                )
                raise RuntimeError(error_msg)
            use_docker = True
            # Use current user ID to avoid permission issues
            user_id = os.getuid()
            group_id = os.getgid()
            aoflagger_cmd = [
                docker_cmd,
                "run",
                "--rm",
                "--user",
                f"{user_id}:{group_id}",
                "-v",
                "/scratch:/scratch",
                "-v",
                "/data:/data",
                "-v",
                "/stage:/stage",
                "aoflagger:latest",
                "aoflagger",
            ]
        else:
            # Explicit path provided - use it directly
            aoflagger_cmd = [aoflagger_path]
            logger.info(f"Using AOFlagger from explicit path: {aoflagger_path}")
    else:
        # Auto-detect: prefer Docker (since that's what we built) but check for native
        docker_cmd = shutil.which("docker")
        native_aoflagger = shutil.which("aoflagger")

        if docker_cmd:
            # Docker is available - use it by default (works on Ubuntu 18.x)
            use_docker = True
            # Use current user ID to avoid permission issues
            user_id = os.getuid()
            group_id = os.getgid()
            aoflagger_cmd = [
                docker_cmd,
                "run",
                "--rm",
                "--user",
                f"{user_id}:{group_id}",
                "-v",
                "/scratch:/scratch",
                "-v",
                "/data:/data",
                "-v",
                "/stage:/stage",
                "aoflagger:latest",
                "aoflagger",
            ]
            if native_aoflagger:
                logger.debug(
                    "Both Docker and native AOFlagger available; using Docker (Ubuntu 18.x compatible)"
                )
            else:
                logger.debug("Using Docker for AOFlagger (native not found)")
        elif native_aoflagger:
            # Fall back to native if Docker not available
            aoflagger_cmd = [native_aoflagger]
            logger.info("Using native AOFlagger (Docker not available)")
        else:
            suggestions = [
                "Install Docker and build aoflagger:latest image",
                "Install native AOFlagger and ensure it's in PATH",
                "Use --aoflagger-path to specify AOFlagger location",
                "Check AOFlagger installation documentation",
            ]
            error_msg = format_ms_error_with_suggestions(
                RuntimeError(
                    "AOFlagger not found. Docker is required on Ubuntu 18.x systems."
                ),
                ms,
                "AOFlagger setup",
                suggestions,
            )
            raise RuntimeError(error_msg)

    # Build command
    cmd = aoflagger_cmd.copy()

    # Determine strategy to use
    strategy_to_use = strategy
    if strategy_to_use is None:
        # Try to use DSA-110 default strategy
        default_strategy = _get_default_aoflagger_strategy()
        if default_strategy:
            strategy_to_use = default_strategy
            logger.info(f"Using DSA-110 default AOFlagger strategy: {strategy_to_use}")
        else:
            logger.debug(
                "No default strategy found; AOFlagger will auto-detect strategy"
            )

    # Add strategy if we have one
    if strategy_to_use:
        # When using Docker, ensure the strategy path is accessible inside the container
        if use_docker:
            # Strategy file must be under /data or /stage (mounted volumes)
            strategy_path = Path(strategy_to_use)
            if not str(strategy_path).startswith(("/data", "/stage")):
                # Try to find it under /data
                strategy_name = strategy_path.name
                docker_strategy_path = f"/data/dsa110-contimg/config/{strategy_name}"
                if Path("/data/dsa110-contimg/config/dsa110-default.lua").exists():
                    strategy_to_use = docker_strategy_path
                    logger.debug(
                        f"Using Docker-accessible strategy path: {strategy_to_use}"
                    )
                else:
                    logger.warning(
                        f"Strategy file {strategy_to_use} may not be accessible in Docker container. "
                        f"Ensure it's under /data or /stage, or mount it explicitly."
                    )
        cmd.extend(["-strategy", strategy_to_use])

    # Add MS path (required - AOFlagger will auto-detect strategy if not specified)
    cmd.append(ms)

    # Execute AOFlagger
    logger.info(f"Running AOFlagger: {' '.join(cmd)}")
    try:
        subprocess.run(cmd, check=True, capture_output=False)
        logger.info("✓ AOFlagger RFI flagging complete")
    except subprocess.CalledProcessError as e:
        logger.error(f"AOFlagger failed with exit code {e.returncode}")
        raise
    except FileNotFoundError:
        suggestions = [
            "Check AOFlagger installation",
            "Verify AOFlagger is in PATH",
            "Use --aoflagger-path to specify AOFlagger location",
            "Check Docker image is available (if using Docker)",
        ]
        error_msg = format_ms_error_with_suggestions(
            FileNotFoundError(f"AOFlagger executable not found: {aoflagger_cmd[0]}"),
            ms,
            "AOFlagger execution",
            suggestions,
        )
        logger.error(error_msg)
        raise RuntimeError(error_msg)


def flag_antenna(
    ms: str, antenna: str, datacolumn: str = "data", pol: Optional[str] = None
) -> None:
    antenna_sel = antenna if pol is None else f"{antenna}&{pol}"
    with suppress_subprocess_stderr():
        flagdata(vis=ms, mode="manual", antenna=antenna_sel, datacolumn=datacolumn)


def flag_baselines(ms: str, uvrange: str = "2~50m", datacolumn: str = "data") -> None:
    with suppress_subprocess_stderr():
        flagdata(vis=ms, mode="manual", uvrange=uvrange, datacolumn=datacolumn)


def flag_manual(
    ms: str,
    antenna: Optional[str] = None,
    scan: Optional[str] = None,
    spw: Optional[str] = None,
    field: Optional[str] = None,
    uvrange: Optional[str] = None,
    timerange: Optional[str] = None,
    correlation: Optional[str] = None,
    datacolumn: str = "data",
) -> None:
    """Manual flagging with selection parameters.

    Flags data matching the specified selection criteria using CASA's
    standard selection syntax. All parameters are optional - specify any
    combination to flag matching data.

    Args:
        ms: Path to Measurement Set
        antenna: Antenna selection (e.g., '0,1,2' or 'ANT01,ANT02')
        scan: Scan selection (e.g., '1~5' or '1,3,5')
        spw: Spectral window selection (e.g., '0:10~20')
        field: Field selection (field IDs or names)
        uvrange: UV range selection (e.g., '>100m' or '10~50m')
        timerange: Time range selection (e.g., '2025/01/01/10:00:00~10:05:00')
        correlation: Correlation product selection (e.g., 'RR,LL')
        datacolumn: Data column to use (default: 'data')

    Note: At least one selection parameter must be provided.
    """
    kwargs = {"vis": ms, "mode": "manual", "datacolumn": datacolumn}
    if antenna:
        kwargs["antenna"] = antenna
    if scan:
        kwargs["scan"] = scan
    if spw:
        kwargs["spw"] = spw
    if field:
        kwargs["field"] = field
    if uvrange:
        kwargs["uvrange"] = uvrange
    if timerange:
        kwargs["timerange"] = timerange
    if correlation:
        kwargs["correlation"] = correlation

    if (
        len(
            [
                k
                for k in [antenna, scan, spw, field, uvrange, timerange, correlation]
                if k
            ]
        )
        == 0
    ):
        suggestions = [
            "Provide at least one selection parameter (antenna, time, baseline, etc.)",
            "Check manual flagging command syntax",
            "Review flagging documentation for parameter requirements",
        ]
        error_msg = format_ms_error_with_suggestions(
            ValueError(
                "At least one selection parameter must be provided for manual flagging"
            ),
            ms,
            "manual flagging",
            suggestions,
        )
        raise ValueError(error_msg)

    with suppress_subprocess_stderr():
        flagdata(**kwargs)


def flag_shadow(ms: str, tolerance: float = 0.0) -> None:
    """Flag geometrically shadowed baselines.

    Flags data where one antenna physically blocks the line of sight
    between another antenna and the source. This is particularly important
    for low-elevation observations and compact array configurations.

    Args:
        ms: Path to Measurement Set
        tolerance: Shadowing tolerance in degrees (default: 0.0)
    """
    with suppress_subprocess_stderr():
        flagdata(vis=ms, mode="shadow", tolerance=tolerance)


def flag_quack(
    ms: str,
    quackinterval: float = 2.0,
    quackmode: str = "beg",
    datacolumn: str = "data",
) -> None:
    """Flag beginning/end of scans to remove antenna settling transients.

    After slewing to a new source, antennas require time to stabilize
    thermally and mechanically. This function flags the specified duration
    from the beginning or end of each scan.

    Args:
        ms: Path to Measurement Set
        quackinterval: Duration in seconds to flag (default: 2.0)
        quackmode: 'beg' (beginning), 'end', 'tail', or 'endb' (default: 'beg')
        datacolumn: Data column to use (default: 'data')
    """
    with suppress_subprocess_stderr():
        flagdata(
            vis=ms,
            mode="quack",
            datacolumn=datacolumn,
            quackinterval=quackinterval,
            quackmode=quackmode,
        )


def flag_elevation(
    ms: str,
    lowerlimit: Optional[float] = None,
    upperlimit: Optional[float] = None,
    datacolumn: str = "data",
) -> None:
    """Flag observations below/above specified elevation limits.

    Low-elevation observations suffer from increased atmospheric opacity,
    phase instability, and reduced sensitivity. High-elevation observations
    may have other issues. This function flags data outside specified limits.

    Args:
        ms: Path to Measurement Set
        lowerlimit: Minimum elevation in degrees (flag data below this)
        upperlimit: Maximum elevation in degrees (flag data above this)
        datacolumn: Data column to use (default: 'data')
    """
    kwargs = {"vis": ms, "mode": "elevation", "datacolumn": datacolumn}
    if lowerlimit is not None:
        kwargs["lowerlimit"] = lowerlimit
    if upperlimit is not None:
        kwargs["upperlimit"] = upperlimit
    with suppress_subprocess_stderr():
        flagdata(**kwargs)


def flag_clip(
    ms: str,
    clipminmax: List[float],
    clipoutside: bool = True,
    correlation: str = "ABS_ALL",
    datacolumn: str = "data",
    channelavg: bool = False,
    timeavg: bool = False,
    chanbin: Optional[int] = None,
    timebin: Optional[str] = None,
) -> None:
    """Flag data outside specified amplitude thresholds.

    Flags visibility amplitudes that fall outside acceptable ranges.
    Useful for identifying extreme outliers, strong RFI, or systematic problems.

    Args:
        ms: Path to Measurement Set
        clipminmax: [min, max] amplitude range in Jy
        clipoutside: If True, flag outside range; if False, flag inside range
        correlation: Correlation product ('ABS_ALL', 'RR', 'LL', etc.)
        datacolumn: Data column to use (default: 'data')
        channelavg: Average channels before clipping
        timeavg: Average time before clipping
        chanbin: Channel binning factor
        timebin: Time binning (e.g., '30s')
    """
    kwargs = {
        "vis": ms,
        "mode": "clip",
        "datacolumn": datacolumn,
        "clipminmax": clipminmax,
        "clipoutside": clipoutside,
        "correlation": correlation,
    }
    if channelavg or chanbin:
        kwargs["channelavg"] = channelavg
        if chanbin:
            kwargs["chanbin"] = chanbin
    if timeavg or timebin:
        kwargs["timeavg"] = timeavg
        if timebin:
            kwargs["timebin"] = timebin
    with suppress_subprocess_stderr():
        flagdata(**kwargs)


def flag_extend(
    ms: str,
    growtime: float = 0.0,
    growfreq: float = 0.0,
    growaround: bool = False,
    flagneartime: bool = False,
    flagnearfreq: bool = False,
    extendpols: bool = True,
    datacolumn: str = "data",
) -> None:
    """Extend existing flags to neighboring data points.

    RFI often affects neighboring channels, times, or correlations through
    hardware responses, cross-talk, or physical proximity. This function
    grows flagged regions appropriately.

    Args:
        ms: Path to Measurement Set
        growtime: Fraction of time already flagged to flag entire time slot (0-1)
        growfreq: Fraction of frequency already flagged to flag entire channel (0-1)
        growaround: Flag points if most neighbors are flagged
        flagneartime: Flag points immediately before/after flagged regions
        flagnearfreq: Flag points immediately adjacent to flagged channels
        extendpols: Extend flags across polarization products
        datacolumn: Data column to use (default: 'data')
    """
    # Try using CASA flagdata first
    try:
        with suppress_subprocess_stderr():
            flagdata(
                vis=ms,
                mode="extend",
                datacolumn=datacolumn,
                growtime=growtime,
                growfreq=growfreq,
                growaround=growaround,
                flagneartime=flagneartime,
                flagnearfreq=flagnearfreq,
                extendpols=extendpols,
                flagbackup=False,
            )
    except RuntimeError as e:
        # If CASA fails due to file lock, try direct casacore approach for simple extension
        if ("cannot be opened" in str(e) or "not writable" in str(e)) and (
            flagneartime or flagnearfreq
        ):
            logger = logging.getLogger(__name__)
            logger.debug("CASA flagdata failed, trying direct casacore flag extension")
            try:
                _extend_flags_direct(
                    ms,
                    flagneartime=flagneartime,
                    flagnearfreq=flagnearfreq,
                    extendpols=extendpols,
                )
            except Exception as e2:
                logger.warning(
                    f"Direct flag extension also failed: {e2}. Flag extension skipped."
                )
                raise RuntimeError(f"Flag extension failed: {e}") from e
        else:
            raise


def _extend_flags_direct(
    ms: str,
    flagneartime: bool = False,
    flagnearfreq: bool = False,
    extendpols: bool = True,
) -> None:
    """Extend flags directly using casacore.tables (fallback when CASA flagdata fails).

    This is a simpler implementation that only handles adjacent channel/time extension.
    For more complex extension (growaround, growtime, etc.), use CASA flagdata.
    """
    try:
        import numpy as np
        from casacore.tables import table

        with table(ms, readonly=False, ack=False) as tb:
            flags = tb.getcol("FLAG")

            if flags.size == 0:
                return

            # Create extended flags
            extended_flags = flags.copy()

            # Extend in frequency direction (adjacent channels)
            if flagnearfreq:
                # Shape: (nrows, nchans, npols)
                nrows, nchans, npols = flags.shape
                for row in range(nrows):
                    for pol in range(npols):
                        row_flags = flags[row, :, pol]
                        # Flag channels adjacent to flagged channels
                        flagged_chans = np.where(row_flags)[0]
                        for chan in flagged_chans:
                            if chan > 0:
                                extended_flags[row, chan - 1, pol] = True
                            if chan < nchans - 1:
                                extended_flags[row, chan + 1, pol] = True

            # Extend in time direction (adjacent time samples)
            if flagneartime:
                # Flag time samples adjacent to flagged samples
                nrows, nchans, npols = flags.shape
                for row in range(nrows):
                    if np.any(flags[row]):
                        # Flag adjacent rows (time samples)
                        if row > 0:
                            extended_flags[row - 1] = (
                                extended_flags[row - 1] | flags[row]
                            )
                        if row < nrows - 1:
                            extended_flags[row + 1] = (
                                extended_flags[row + 1] | flags[row]
                            )

            # Extend across polarizations
            if extendpols:
                # If any pol is flagged, flag all pols
                nrows, nchans, npols = flags.shape
                for row in range(nrows):
                    for chan in range(nchans):
                        if np.any(flags[row, chan]):
                            extended_flags[row, chan, :] = True

            # Write extended flags back
            tb.putcol("FLAG", extended_flags)
    except Exception as e:
        logger = logging.getLogger(__name__)
        logger.debug(f"Direct flag extension failed: {e}")
        raise


def analyze_channel_flagging_stats(
    ms_path: str, threshold: float = 0.5
) -> Dict[int, List[int]]:
    """Analyze flagging statistics per channel across all SPWs.

    After RFI flagging, this function identifies channels that have high flagging
    rates and should be flagged entirely before calibration. This is more precise
    than SPW-level flagging since SPWs are arbitrary subdivisions for data processing.

    Args:
        ms_path: Path to Measurement Set
        threshold: Fraction of flagged data to consider channel problematic (default: 0.5)

    Returns:
        Dict mapping SPW ID -> list of problematic channel indices

    Example:
        >>> problematic = analyze_channel_flagging_stats('data.ms', threshold=0.5)
        >>> # Returns: {1: [5, 10, 15, 20], 12: [3, 7, 11]}
    """
    import numpy as np
    from casacore.tables import table

    logger = logging.getLogger(__name__)
    problematic_channels = {}

    try:
        with table(ms_path, readonly=True) as tb:
            flags = tb.getcol("FLAG")  # Shape: (nrows, nchannels, npol)
            data_desc_id = tb.getcol("DATA_DESC_ID")

            # Get SPW mapping from DATA_DESCRIPTION table
            with table(f"{ms_path}::DATA_DESCRIPTION", readonly=True) as dd:
                spw_ids = dd.getcol("SPECTRAL_WINDOW_ID")

            # Get unique SPWs present in data
            unique_ddids = np.unique(data_desc_id)
            unique_spws = np.unique([spw_ids[ddid] for ddid in unique_ddids])

            logger.debug(f"Analyzing channel flagging for {len(unique_spws)} SPW(s)")

            for spw in unique_spws:
                # Get rows for this SPW
                spw_mask = np.array([spw_ids[ddid] == spw for ddid in data_desc_id])
                spw_flags = flags[spw_mask]

                if len(spw_flags) == 0:
                    continue

                # Calculate flagging fraction per channel
                # flags shape: (nrows, nchannels, npol)
                # Average across rows and polarizations
                channel_flagging = np.mean(spw_flags, axis=(0, 2))

                # Find channels above threshold
                problematic = np.where(channel_flagging > threshold)[0].tolist()

                if problematic:
                    problematic_channels[int(spw)] = problematic
                    logger.debug(
                        f"SPW {spw}: {len(problematic)}/{len(channel_flagging)} channels "
                        f"above {threshold*100:.1f}% flagging threshold"
                    )

    except Exception as e:
        logger.warning(f"Failed to analyze channel flagging statistics: {e}")
        logger.warning("Skipping channel-level flagging analysis")

    return problematic_channels


def flag_problematic_channels(
    ms_path: str, problematic_channels: Dict[int, List[int]], datacolumn: str = "data"
) -> None:
    """Flag problematic channels using CASA flagdata.

    Args:
        ms_path: Path to Measurement Set
        problematic_channels: Dict mapping SPW ID -> list of channel indices
        datacolumn: Data column to flag (default: "data")

    Raises:
        RuntimeError: If flagdata fails
    """
    from casatasks import flagdata

    logger = logging.getLogger(__name__)

    if not problematic_channels:
        logger.debug("No problematic channels to flag")
        return

    # Build SPW selection string for CASA flagdata
    # Format: "spw:chan1,chan2,chan3;spw:chan1,chan2"
    spw_selections = []
    total_channels = 0

    for spw, channels in sorted(problematic_channels.items()):
        # Sort channels for cleaner output
        channels_sorted = sorted(channels)
        chan_str = ",".join(map(str, channels_sorted))
        spw_selections.append(f"{spw}:{chan_str}")
        total_channels += len(channels_sorted)
        logger.info(
            f"  SPW {spw}: {len(channels_sorted)} problematic channels "
            f"({channels_sorted[:5]}{'...' if len(channels_sorted) > 5 else ''})"
        )

    spw_sel = ";".join(spw_selections)

    logger.info(
        f"Flagging {total_channels} problematic channel(s) across "
        f"{len(problematic_channels)} SPW(s) before calibration"
    )

    try:
        flagdata(
            vis=ms_path,
            spw=spw_sel,
            mode="manual",
            datacolumn=datacolumn,
            flagbackup=False,
        )
        logger.info(
            f"✓ Flagged {total_channels} problematic channel(s) before calibration"
        )
    except Exception as e:
        logger.error(f"Failed to flag problematic channels: {e}")
        raise RuntimeError(f"Channel flagging failed: {e}") from e


def flag_summary(
    ms: str,
    spw: str = "",
    field: str = "",
    antenna: str = "",
    uvrange: str = "",
    correlation: str = "",
    timerange: str = "",
    reason: str = "",
) -> dict:
    """Report flagging statistics without flagging data.

    Provides comprehensive statistics about existing flags, including
    total flagged fraction, breakdowns by antenna, spectral window,
    polarization, and other dimensions. Useful for understanding data quality
    and identifying problematic subsets.

    Args:
        ms: Path to Measurement Set
        spw: Spectral window selection
        field: Field selection
        antenna: Antenna selection
        uvrange: UV range selection
        correlation: Correlation product selection
        timerange: Time range selection
        reason: Flag reason to query

    Returns:
        Dictionary with flagging statistics
    """
    kwargs = {"vis": ms, "mode": "summary", "display": "report"}
    if spw:
        kwargs["spw"] = spw
    if field:
        kwargs["field"] = field
    if antenna:
        kwargs["antenna"] = antenna
    if uvrange:
        kwargs["uvrange"] = uvrange
    if correlation:
        kwargs["correlation"] = correlation
    if timerange:
        kwargs["timerange"] = timerange
    if reason:
        kwargs["reason"] = reason

    # Skip calling flagdata in summary mode - it triggers casaplotserver which hangs
    # Instead, directly read flags from the MS using casacore.tables
    # This is faster and avoids subprocess issues
    # with suppress_subprocess_stderr():
    #     flagdata(**kwargs)

    # Parse summary statistics directly from MS (faster and avoids casaplotserver)
    try:
        import numpy as np
        from casacore.tables import table

        stats = {}
        with table(ms, readonly=True) as tb:
            n_rows = tb.nrows()
            if n_rows > 0:
                flags = tb.getcol("FLAG")
                total_points = flags.size
                flagged_points = np.sum(flags)
                stats["total_fraction_flagged"] = (
                    float(flagged_points / total_points) if total_points > 0 else 0.0
                )
                stats["n_rows"] = int(n_rows)

        return stats
    except Exception:
        return {}<|MERGE_RESOLUTION|>--- conflicted
+++ resolved
@@ -1,14 +1,6 @@
-<<<<<<< HEAD
 from dsa110_contimg.utils.error_context import format_ms_error_with_suggestions
-# Ensure CASAPATH is set before importing CASA modules
-from dsa110_contimg.utils.casa_init import ensure_casa_path
-ensure_casa_path()
-
 from casatasks import flagdata
-from typing import Dict, List, Optional
-=======
 import logging
->>>>>>> e44dfe70
 import os
 import shutil
 import subprocess
@@ -18,9 +10,11 @@
 from pathlib import Path
 from typing import Dict, List, Optional
 
-from casatasks import flagdata
-
-from dsa110_contimg.utils.error_context import format_ms_error_with_suggestions
+# Ensure CASAPATH is set before importing CASA modules
+from dsa110_contimg.utils.casa_init import ensure_casa_path
+
+ensure_casa_path()
+
 
 # Ensure headless operation to prevent casaplotserver X server errors
 # Set multiple environment variables to prevent CASA from launching plotting servers
@@ -187,7 +181,8 @@
     # Try multiple possible locations for the strategy file
     possible_paths = [
         Path("/data/dsa110-contimg/config/dsa110-default.lua"),
-        Path(__file__).parent.parent.parent.parent / "config" / "dsa110-default.lua",
+        Path(__file__).parent.parent.parent.parent /
+        "config" / "dsa110-default.lua",
         Path(os.getcwd()) / "config" / "dsa110-default.lua",
     ]
 
@@ -270,7 +265,8 @@
         else:
             # Explicit path provided - use it directly
             aoflagger_cmd = [aoflagger_path]
-            logger.info(f"Using AOFlagger from explicit path: {aoflagger_path}")
+            logger.info(
+                f"Using AOFlagger from explicit path: {aoflagger_path}")
     else:
         # Auto-detect: prefer Docker (since that's what we built) but check for native
         docker_cmd = shutil.which("docker")
@@ -334,7 +330,8 @@
         default_strategy = _get_default_aoflagger_strategy()
         if default_strategy:
             strategy_to_use = default_strategy
-            logger.info(f"Using DSA-110 default AOFlagger strategy: {strategy_to_use}")
+            logger.info(
+                f"Using DSA-110 default AOFlagger strategy: {strategy_to_use}")
         else:
             logger.debug(
                 "No default strategy found; AOFlagger will auto-detect strategy"
@@ -381,7 +378,8 @@
             "Check Docker image is available (if using Docker)",
         ]
         error_msg = format_ms_error_with_suggestions(
-            FileNotFoundError(f"AOFlagger executable not found: {aoflagger_cmd[0]}"),
+            FileNotFoundError(
+                f"AOFlagger executable not found: {aoflagger_cmd[0]}"),
             ms,
             "AOFlagger execution",
             suggestions,
@@ -395,7 +393,8 @@
 ) -> None:
     antenna_sel = antenna if pol is None else f"{antenna}&{pol}"
     with suppress_subprocess_stderr():
-        flagdata(vis=ms, mode="manual", antenna=antenna_sel, datacolumn=datacolumn)
+        flagdata(vis=ms, mode="manual",
+                 antenna=antenna_sel, datacolumn=datacolumn)
 
 
 def flag_baselines(ms: str, uvrange: str = "2~50m", datacolumn: str = "data") -> None:
@@ -642,7 +641,8 @@
             flagneartime or flagnearfreq
         ):
             logger = logging.getLogger(__name__)
-            logger.debug("CASA flagdata failed, trying direct casacore flag extension")
+            logger.debug(
+                "CASA flagdata failed, trying direct casacore flag extension")
             try:
                 _extend_flags_direct(
                     ms,
@@ -770,11 +770,13 @@
             unique_ddids = np.unique(data_desc_id)
             unique_spws = np.unique([spw_ids[ddid] for ddid in unique_ddids])
 
-            logger.debug(f"Analyzing channel flagging for {len(unique_spws)} SPW(s)")
+            logger.debug(
+                f"Analyzing channel flagging for {len(unique_spws)} SPW(s)")
 
             for spw in unique_spws:
                 # Get rows for this SPW
-                spw_mask = np.array([spw_ids[ddid] == spw for ddid in data_desc_id])
+                spw_mask = np.array(
+                    [spw_ids[ddid] == spw for ddid in data_desc_id])
                 spw_flags = flags[spw_mask]
 
                 if len(spw_flags) == 0:
@@ -786,7 +788,8 @@
                 channel_flagging = np.mean(spw_flags, axis=(0, 2))
 
                 # Find channels above threshold
-                problematic = np.where(channel_flagging > threshold)[0].tolist()
+                problematic = np.where(channel_flagging > threshold)[
+                    0].tolist()
 
                 if problematic:
                     problematic_channels[int(spw)] = problematic
@@ -927,7 +930,8 @@
                 total_points = flags.size
                 flagged_points = np.sum(flags)
                 stats["total_fraction_flagged"] = (
-                    float(flagged_points / total_points) if total_points > 0 else 0.0
+                    float(flagged_points /
+                          total_points) if total_points > 0 else 0.0
                 )
                 stats["n_rows"] = int(n_rows)
 
