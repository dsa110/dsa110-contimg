--- conflicted
+++ resolved
@@ -4,17 +4,14 @@
 from typing import Optional
 
 import astropy.units as u
-<<<<<<< HEAD
-from astropy.coordinates import SkyCoord
+import casacore.tables as tb
+import numpy as np
+
 # Ensure CASAPATH is set before importing CASA modules
 from dsa110_contimg.utils.casa_init import ensure_casa_path
+
 ensure_casa_path()
 
-from casacore.tables import addImagingColumns
-=======
->>>>>>> e44dfe70
-import casacore.tables as tb
-import numpy as np
 from astropy.coordinates import SkyCoord
 from casacore.tables import addImagingColumns
 
