"""
Comprehensive calibration diagnostics and comparison utilities.
"""

from __future__ import annotations

import logging
import os
from dataclasses import dataclass
from pathlib import Path
from typing import Dict, List, Optional, Tuple

<<<<<<< HEAD
# Ensure CASAPATH is set before importing CASA modules
from dsa110_contimg.utils.casa_init import ensure_casa_path
ensure_casa_path()

=======
import numpy as np
>>>>>>> e44dfe70
from casacore.tables import table

from dsa110_contimg.calibration.validate import (
    validate_caltable_compatibility,
    validate_caltable_exists,
)
from dsa110_contimg.qa.calibration_quality import (
    CalibrationQualityMetrics,
    check_corrected_data_quality,
    validate_caltable_quality,
)

logger = logging.getLogger(__name__)


@dataclass
class CalibrationDiagnostics:
    """Comprehensive calibration diagnostics report."""

    ms_path: str
    field: str
    refant: str

    # MS quality
    ms_valid: bool
    ms_has_fields: bool
    ms_n_rows: int
    ms_n_antennas: int
    ms_unflagged_fraction: float

    # Flagging statistics
    flagging_unflagged_fraction: float
    flagging_issues: List[str]

    # Calibration table quality (if tables exist)
    caltables: Dict[str, CalibrationQualityMetrics]

    # CORRECTED_DATA quality (if applied)
    corrected_data_quality: Optional[Dict]
    corrected_data_issues: List[str]

    # Overall assessment
    ready_for_calibration: bool
    issues: List[str]
    warnings: List[str]

    def to_dict(self) -> Dict:
        """Convert diagnostics to dictionary."""
        return {
            "ms_path": self.ms_path,
            "field": self.field,
            "refant": self.refant,
            "ms_quality": {
                "valid": self.ms_valid,
                "has_fields": self.ms_has_fields,
                "n_rows": self.ms_n_rows,
                "n_antennas": self.ms_n_antennas,
                "unflagged_fraction": self.ms_unflagged_fraction,
            },
            "flagging": {
                "unflagged_fraction": self.flagging_unflagged_fraction,
                "issues": self.flagging_issues,
            },
            "caltables": {
                path: metrics.to_dict() for path, metrics in self.caltables.items()
            },
            "corrected_data": self.corrected_data_quality,
            "corrected_data_issues": self.corrected_data_issues,
            "assessment": {
                "ready_for_calibration": self.ready_for_calibration,
                "issues": self.issues,
                "warnings": self.warnings,
            },
        }

    def print_report(self) -> None:
        """Print human-readable diagnostics report."""
        print("\n" + "=" * 70)
        print("Calibration Diagnostics Report")
        print("=" * 70)
        print(f"MS: {self.ms_path}")
        print(f"Field: {self.field}")
        print(f"Reference Antenna: {self.refant}")
        print()

        print("MS Quality:")
        print(f"  Valid: {self.ms_valid}")
        print(f"  Has Fields: {self.ms_has_fields}")
        print(f"  Rows: {self.ms_n_rows:,}")
        print(f"  Antennas: {self.ms_n_antennas}")
        print(f"  Unflagged Fraction: {self.ms_unflagged_fraction*100:.1f}%")
        print()

        print("Flagging:")
        print(f"  Unflagged Fraction: {self.flagging_unflagged_fraction*100:.1f}%")
        if self.flagging_issues:
            print(f"  Issues: {', '.join(self.flagging_issues)}")
        print()

        if self.caltables:
            print("Calibration Tables:")
            for path, metrics in self.caltables.items():
                print(f"  {os.path.basename(path)} ({metrics.cal_type}):")
                print(f"    Solutions: {metrics.n_solutions}")
                print(f"    Flagged: {metrics.fraction_flagged*100:.1f}%")
                if metrics.has_issues:
                    print(f"    Issues: {', '.join(metrics.issues)}")
                if metrics.has_warnings:
                    print(f"    Warnings: {', '.join(metrics.warnings)}")
            print()

        if self.corrected_data_quality:
            print("CORRECTED_DATA Quality:")
            for key, value in self.corrected_data_quality.items():
                if isinstance(value, float):
                    print(f"  {key}: {value:.6f}")
                else:
                    print(f"  {key}: {value}")
            if self.corrected_data_issues:
                print(f"  Issues: {', '.join(self.corrected_data_issues)}")
            print()

        print("Overall Assessment:")
        print(f"  Ready for Calibration: {self.ready_for_calibration}")
        if self.issues:
            print(f"  Issues: {', '.join(self.issues)}")
        if self.warnings:
            print(f"  Warnings: {', '.join(self.warnings)}")
        print("=" * 70)


def generate_calibration_diagnostics(
    ms_path: str,
    field: str = "",
    refant: Optional[str] = None,
    check_caltables: bool = True,
    check_corrected_data: bool = True,
) -> CalibrationDiagnostics:
    """
    Generate comprehensive calibration diagnostics report.

    Args:
        ms_path: Path to Measurement Set
        field: Field selection (default: "" = all fields)
        refant: Reference antenna ID (optional)
        check_caltables: Whether to check for existing caltables
        check_corrected_data: Whether to check CORRECTED_DATA quality

    Returns:
        CalibrationDiagnostics object
    """
    issues = []
    warnings = []

    # MS quality checks
    ms_valid = True
    ms_has_fields = False
    ms_n_rows = 0
    ms_n_antennas = 0
    ms_unflagged_fraction = 0.0

    try:
        with table(ms_path, readonly=True) as tb:
            ms_n_rows = tb.nrows()

            # Check for fields
            with table(f"{ms_path}::FIELD", readonly=True) as field_tb:
                ms_has_fields = field_tb.nrows() > 0

            # Check antennas
            with table(f"{ms_path}::ANTENNA", readonly=True) as ant_tb:
                ms_n_antennas = ant_tb.nrows()

            # Sample unflagged fraction
            if ms_n_rows > 0:
                sample_size = min(10000, ms_n_rows)
                flags_sample = tb.getcol("FLAG", startrow=0, nrow=sample_size)
                ms_unflagged_fraction = float(np.mean(~flags_sample))

            if ms_n_rows == 0:
                issues.append("MS has zero rows")
                ms_valid = False
            if not ms_has_fields:
                issues.append("MS has no fields")
                ms_valid = False
            if ms_unflagged_fraction < 0.1:
                warnings.append(f"Low unflagged data: {ms_unflagged_fraction*100:.1f}%")
    except Exception as e:
        issues.append(f"Failed to read MS: {e}")
        ms_valid = False

    # Flagging statistics (simulate flagging without actually doing it)
    flagging_unflagged_fraction = ms_unflagged_fraction
    flagging_issues = []

    # Check for existing caltables
    caltables = {}
    if check_caltables:
        ms_base = ms_path.rstrip("/").rstrip(".ms")
        for suffix in [".kcal", ".bpcal", ".gcal"]:
            caltable_path = ms_base + suffix
            if os.path.exists(caltable_path):
                try:
                    metrics = validate_caltable_quality(caltable_path)
                    caltables[caltable_path] = metrics
                    if metrics.has_issues:
                        issues.append(
                            f"Caltable {os.path.basename(caltable_path)} has issues"
                        )
                    if metrics.has_warnings:
                        warnings.append(
                            f"Caltable {os.path.basename(caltable_path)} has warnings"
                        )
                except Exception as e:
                    warnings.append(f"Failed to validate {caltable_path}: {e}")

    # Check CORRECTED_DATA quality
    corrected_data_quality = None
    corrected_data_issues = []
    if check_corrected_data:
        try:
            passed, metrics, issues_list = check_corrected_data_quality(ms_path)
            corrected_data_quality = metrics
            corrected_data_issues = issues_list
            if not passed:
                issues.extend(issues_list)
        except Exception as e:
            warnings.append(f"Failed to check CORRECTED_DATA: {e}")

    # Overall assessment
    ready_for_calibration = ms_valid and ms_has_fields and ms_n_rows > 0

    return CalibrationDiagnostics(
        ms_path=ms_path,
        field=field,
        refant=refant or "not specified",
        ms_valid=ms_valid,
        ms_has_fields=ms_has_fields,
        ms_n_rows=ms_n_rows,
        ms_n_antennas=ms_n_antennas,
        ms_unflagged_fraction=ms_unflagged_fraction,
        flagging_unflagged_fraction=flagging_unflagged_fraction,
        flagging_issues=flagging_issues,
        caltables=caltables,
        corrected_data_quality=corrected_data_quality,
        corrected_data_issues=corrected_data_issues,
        ready_for_calibration=ready_for_calibration,
        issues=issues,
        warnings=warnings,
    )


@dataclass
class CalibrationComparison:
    """Comparison between two calibration solutions."""

    caltable1_path: str
    caltable2_path: str

    # Table structure comparison
    same_structure: bool
    n_solutions_diff: int
    n_antennas_diff: int

    # Solution comparison
    amplitude_median_diff: float
    amplitude_rms_diff: float
    phase_median_diff: float
    phase_rms_diff: float

    # Agreement metrics
    solutions_agree: bool
    tolerance: float
    agreement_fraction: float

    # Issues
    issues: List[str]
    warnings: List[str]

    def to_dict(self) -> Dict:
        """Convert comparison to dictionary."""
        return {
            "caltable1": self.caltable1_path,
            "caltable2": self.caltable2_path,
            "structure": {
                "same": self.same_structure,
                "n_solutions_diff": self.n_solutions_diff,
                "n_antennas_diff": self.n_antennas_diff,
            },
            "solutions": {
                "amplitude_median_diff": self.amplitude_median_diff,
                "amplitude_rms_diff": self.amplitude_rms_diff,
                "phase_median_diff": self.phase_median_diff,
                "phase_rms_diff": self.phase_rms_diff,
            },
            "agreement": {
                "solutions_agree": self.solutions_agree,
                "tolerance": self.tolerance,
                "agreement_fraction": self.agreement_fraction,
            },
            "issues": self.issues,
            "warnings": self.warnings,
        }

    def print_report(self) -> None:
        """Print human-readable comparison report."""
        print("\n" + "=" * 70)
        print("Calibration Comparison Report")
        print("=" * 70)
        print(f"Caltable 1: {self.caltable1_path}")
        print(f"Caltable 2: {self.caltable2_path}")
        print()

        print("Structure Comparison:")
        print(f"  Same Structure: {self.same_structure}")
        print(f"  Solutions Difference: {self.n_solutions_diff}")
        print(f"  Antennas Difference: {self.n_antennas_diff}")
        print()

        print("Solution Comparison:")
        print(f"  Amplitude Median Difference: {self.amplitude_median_diff:.6f}")
        print(f"  Amplitude RMS Difference: {self.amplitude_rms_diff:.6f}")
        print(f"  Phase Median Difference: {self.phase_median_diff:.2f} deg")
        print(f"  Phase RMS Difference: {self.phase_rms_diff:.2f} deg")
        print()

        print("Agreement:")
        print(f"  Solutions Agree: {self.solutions_agree}")
        print(f"  Agreement Fraction: {self.agreement_fraction*100:.1f}%")
        print(f"  Tolerance: {self.tolerance:.6e}")
        print()

        if self.issues:
            print("Issues:")
            for issue in self.issues:
                print(f"  - {issue}")
            print()

        if self.warnings:
            print("Warnings:")
            for warning in self.warnings:
                print(f"  - {warning}")
            print()

        print("=" * 70)


def compare_calibration_tables(
    caltable1_path: str,
    caltable2_path: str,
    tolerance: float = 1e-6,
) -> CalibrationComparison:
    """
    Compare two calibration tables for consistency.

    Args:
        caltable1_path: Path to first calibration table
        caltable2_path: Path to second calibration table
        tolerance: Tolerance for solution agreement (default: 1e-6)

    Returns:
        CalibrationComparison object
    """
    issues = []
    warnings = []

    # Validate tables exist
    if not os.path.exists(caltable1_path):
        raise FileNotFoundError(f"Calibration table not found: {caltable1_path}")
    if not os.path.exists(caltable2_path):
        raise FileNotFoundError(f"Calibration table not found: {caltable2_path}")

    # Get table metrics
    try:
        metrics1 = validate_caltable_quality(caltable1_path)
        metrics2 = validate_caltable_quality(caltable2_path)
    except Exception as e:
        raise RuntimeError(f"Failed to validate calibration tables: {e}") from e

    # Structure comparison
    same_structure = (
        metrics1.n_antennas == metrics2.n_antennas
        and metrics1.n_spws == metrics2.n_spws
    )
    n_solutions_diff = abs(metrics1.n_solutions - metrics2.n_solutions)
    n_antennas_diff = abs(metrics1.n_antennas - metrics2.n_antennas)

    if not same_structure:
        issues.append("Calibration tables have different structure")

    # Solution comparison (for complex gain tables)
    if metrics1.cal_type in ["BP", "G"] and metrics2.cal_type in ["BP", "G"]:
        # Compare amplitudes and phases
        amplitude_median_diff = abs(
            metrics1.median_amplitude - metrics2.median_amplitude
        )
        amplitude_rms_diff = abs(metrics1.rms_amplitude - metrics2.rms_amplitude)
        phase_median_diff = abs(metrics1.median_phase_deg - metrics2.median_phase_deg)
        phase_rms_diff = abs(metrics1.rms_phase_deg - metrics2.rms_phase_deg)

        # Compute agreement fraction (simplified - compare key metrics)
        agreement_fraction = 1.0
        if amplitude_median_diff > tolerance * 10:
            agreement_fraction *= 0.5
        if phase_median_diff > 1.0:  # 1 degree tolerance
            agreement_fraction *= 0.5

        solutions_agree = (
            amplitude_median_diff < tolerance * 10
            and phase_median_diff < 1.0
            and amplitude_rms_diff < tolerance * 10
            and phase_rms_diff < 5.0  # 5 degrees RMS tolerance
        )
    else:
        # For K-calibration or mixed types, use simpler comparison
        amplitude_median_diff = 0.0
        amplitude_rms_diff = 0.0
        phase_median_diff = 0.0
        phase_rms_diff = 0.0
        solutions_agree = same_structure
        agreement_fraction = 1.0 if same_structure else 0.0

    if not solutions_agree:
        warnings.append("Calibration solutions differ significantly")

    return CalibrationComparison(
        caltable1_path=caltable1_path,
        caltable2_path=caltable2_path,
        same_structure=same_structure,
        n_solutions_diff=n_solutions_diff,
        n_antennas_diff=n_antennas_diff,
        amplitude_median_diff=amplitude_median_diff,
        amplitude_rms_diff=amplitude_rms_diff,
        phase_median_diff=phase_median_diff,
        phase_rms_diff=phase_rms_diff,
        solutions_agree=solutions_agree,
        tolerance=tolerance,
        agreement_fraction=agreement_fraction,
        issues=issues,
        warnings=warnings,
    )<|MERGE_RESOLUTION|>--- conflicted
+++ resolved
@@ -10,14 +10,12 @@
 from pathlib import Path
 from typing import Dict, List, Optional, Tuple
 
-<<<<<<< HEAD
 # Ensure CASAPATH is set before importing CASA modules
 from dsa110_contimg.utils.casa_init import ensure_casa_path
+
 ensure_casa_path()
 
-=======
 import numpy as np
->>>>>>> e44dfe70
 from casacore.tables import table
 
 from dsa110_contimg.calibration.validate import (
