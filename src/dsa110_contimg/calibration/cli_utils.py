"""Utility functions for calibration CLI."""

import os
import shutil

import numpy as np
<<<<<<< HEAD
# Ensure CASAPATH is set before importing CASA modules
from dsa110_contimg.utils.casa_init import ensure_casa_path
ensure_casa_path()

from casacore.tables import table
from astropy.coordinates import SkyCoord, Angle
=======
>>>>>>> e44dfe70
from astropy import units as u
from astropy.coordinates import Angle, SkyCoord
from casacore.tables import table


def rephase_ms_to_calibrator(
    ms_path: str,
    cal_ra_deg: float,
    cal_dec_deg: float,
    cal_name: str,
    logger,
) -> bool:
    """Rephase MS to calibrator position using phaseshift.

    This rephases ALL fields in the MS to the same phase center (calibrator position),
    which simplifies field selection and allows combining fields for better SNR.

    Args:
        ms_path: Path to Measurement Set
        cal_ra_deg: Calibrator RA in degrees
        cal_dec_deg: Calibrator Dec in degrees
        cal_name: Calibrator name (for logging)
        logger: Logger instance

    Returns:
        True if rephasing succeeded or was not needed, False if failed
    """
    print("\n" + "=" * 70)
    print("REPHASING MS TO CALIBRATOR POSITION")
    print("=" * 70)
    print(f"Calibrator: {cal_name} @ ({cal_ra_deg:.6f}°, {cal_dec_deg:.6f}°)")

    # Check if already phased to calibrator (within 1 arcmin tolerance)
    needs_rephasing = True
    try:
        print("Checking current phase center...")
        with table(f"{ms_path}::FIELD", readonly=True, ack=False) as tf:
            if "REFERENCE_DIR" in tf.colnames():
                ref_dir = tf.getcol("REFERENCE_DIR")
                ms_ra_rad = float(np.array(ref_dir[0]).ravel()[0])
                ms_dec_rad = float(np.array(ref_dir[0]).ravel()[1])
            else:
                phase_dir = tf.getcol("PHASE_DIR")
                ms_ra_rad = float(np.array(phase_dir[0]).ravel()[0])
                ms_dec_rad = float(np.array(phase_dir[0]).ravel()[1])
            ms_ra_deg = np.rad2deg(ms_ra_rad)
            ms_dec_deg = np.rad2deg(ms_dec_rad)

        print(f"Current phase center: RA={ms_ra_deg:.4f}°, Dec={ms_dec_deg:.4f}°")
        ms_coord = SkyCoord(ra=ms_ra_deg * u.deg, dec=ms_dec_deg * u.deg)
        cal_coord = SkyCoord(ra=cal_ra_deg * u.deg, dec=cal_dec_deg * u.deg)
        sep_arcmin = ms_coord.separation(cal_coord).to(u.arcmin).value

        print(f"Separation: {sep_arcmin:.2f} arcmin")
        if sep_arcmin < 1.0:
            print(
                f"✓ MS already phased to calibrator position (offset: {sep_arcmin:.2f} arcmin)"
            )
            print("=" * 70)
            return True
        else:
            print(f"Rephasing needed: offset {sep_arcmin:.2f} arcmin")
            needs_rephasing = True
    except Exception as e:
        print(f"WARNING: Could not check phase center: {e}. Proceeding with rephasing.")
        logger.warning(f"Could not check phase center: {e}. Proceeding with rephasing.")
        needs_rephasing = True

    if not needs_rephasing:
        return True

    try:
        from casatasks import phaseshift as casa_phaseshift

        # Format phase center string for CASA
        ra_hms = (
            Angle(cal_ra_deg, unit="deg")
            .to_string(unit="hourangle", sep="hms", precision=2, pad=True)
            .replace(" ", "")
        )
        dec_dms = (
            Angle(cal_dec_deg, unit="deg")
            .to_string(unit="deg", sep="dms", precision=2, alwayssign=True, pad=True)
            .replace(" ", "")
        )
        phasecenter_str = f"J2000 {ra_hms} {dec_dms}"
        print(f"Phase center string: {phasecenter_str}")

        # Create temporary MS for rephased data
        ms_abs = os.path.abspath(ms_path.rstrip("/"))
        ms_dir = os.path.dirname(ms_abs)
        ms_base = os.path.basename(ms_abs).rstrip(".ms")
        ms_phased = os.path.join(ms_dir, f"{ms_base}.phased.ms")

        # Clean up any existing temporary files
        if os.path.exists(ms_phased):
            print(f"Removing existing phased MS: {ms_phased}")
            shutil.rmtree(ms_phased, ignore_errors=True)

        # Run phaseshift - this rephases ALL fields to the calibrator position
        print(f"Running phaseshift (rephasing all fields to calibrator position)...")
        print(f"This may take a while...")
        casa_phaseshift(
            vis=ms_path,
            outputvis=ms_phased,
            phasecenter=phasecenter_str,
            # No field parameter = rephase ALL fields
        )
        print(f"✓ phaseshift completed successfully")

        # Update REFERENCE_DIR for all fields to match PHASE_DIR
        try:
            with table(f"{ms_phased}::FIELD", readonly=False, ack=False) as tf:
                if "REFERENCE_DIR" in tf.colnames() and "PHASE_DIR" in tf.colnames():
                    ref_dir_all = tf.getcol("REFERENCE_DIR")  # Shape: (nfields, 1, 2)
                    phase_dir_all = tf.getcol("PHASE_DIR")  # Shape: (nfields, 1, 2)
                    nfields = len(ref_dir_all)

                    # Check if REFERENCE_DIR matches PHASE_DIR for each field
                    needs_update = False
                    for field_idx in range(nfields):
                        ref_dir = ref_dir_all[field_idx][0]
                        phase_dir = phase_dir_all[field_idx][0]
                        if not np.allclose(ref_dir, phase_dir, atol=2.9e-5):
                            needs_update = True
                            break

                    if needs_update:
                        print(
                            f"Updating REFERENCE_DIR for all {nfields} fields to match PHASE_DIR..."
                        )
                        tf.putcol("REFERENCE_DIR", phase_dir_all)
                        print(f"✓ REFERENCE_DIR updated for all fields")
                    else:
                        print(f"✓ REFERENCE_DIR already correct for all fields")
        except Exception as refdir_error:
            print(f"WARNING: Could not verify/update REFERENCE_DIR: {refdir_error}")
            logger.warning(f"Could not verify/update REFERENCE_DIR: {refdir_error}")

        # Verify phase center after rephasing
        try:
            with table(f"{ms_phased}::FIELD", readonly=True, ack=False) as tf:
                if "REFERENCE_DIR" in tf.colnames():
                    ref_dir = tf.getcol("REFERENCE_DIR")[0][0]
                    ref_ra_deg = ref_dir[0] * 180.0 / np.pi
                    ref_dec_deg = ref_dir[1] * 180.0 / np.pi

                    ms_coord = SkyCoord(ra=ref_ra_deg * u.deg, dec=ref_dec_deg * u.deg)
                    cal_coord = SkyCoord(ra=cal_ra_deg * u.deg, dec=cal_dec_deg * u.deg)
                    separation = ms_coord.separation(cal_coord)

                    print(
                        f"Final phase center: RA={ref_ra_deg:.6f}°, Dec={ref_dec_deg:.6f}°"
                    )
                    print(f"Separation from calibrator: {separation.to(u.arcmin):.4f}")

                    if separation.to(u.arcmin).value > 1.0:
                        print(
                            f"WARNING: Phase center still offset by {separation.to(u.arcmin):.4f}"
                        )
                    else:
                        print(f"✓ Phase center correctly aligned")
        except Exception as verify_error:
            print(f"WARNING: Could not verify phase center: {verify_error}")

        # Replace original MS with rephased version
        print(f"Replacing original MS with rephased version...")
        shutil.rmtree(ms_path, ignore_errors=True)
        shutil.move(ms_phased, ms_path)
        print(f"✓ MS rephased to calibrator position")
        print("=" * 70)
        return True

    except ImportError:
        error_msg = (
            "phaseshift task not available. Cannot rephase MS to calibrator position. "
            "Please ensure CASA environment is properly set up."
        )
        print(f"ERROR: {error_msg}")
        logger.error(error_msg)
        return False
    except Exception as e:
        error_msg = f"Rephasing failed: {e}"
        print(f"ERROR: {error_msg}")
        logger.error(error_msg)
        return False


def clear_all_calibration_artifacts(
    ms_path: str, logger, restore_field_names: bool = True
) -> None:
    """Clear all calibration artifacts from MS and directory.

    Clears:
    - MODEL_DATA column (fills with zeros)
    - CORRECTED_DATA column (fills with zeros)
    - Any calibration tables in MS directory
    - Restores field names to original (meridian_icrs_t*) if restore_field_names=True

    Args:
        ms_path: Path to Measurement Set
        logger: Logger instance
        restore_field_names: If True, restore field 0 name to meridian_icrs_t0
    """
    import glob

    ms_dir = os.path.dirname(os.path.abspath(ms_path))
    ms_name = os.path.basename(ms_path.rstrip("/").rstrip(".ms"))

    cleared_items = []

    # 1. Clear MODEL_DATA
    try:
        with table(ms_path, readonly=False) as tb:
            if "MODEL_DATA" in tb.colnames() and tb.nrows() > 0:
                # Get DATA shape to match MODEL_DATA shape
                if "DATA" in tb.colnames():
                    data_sample = tb.getcell("DATA", 0)
                    data_shape = getattr(data_sample, "shape", None)
                    data_dtype = getattr(data_sample, "dtype", None)
                    if data_shape and data_dtype:
                        zeros = np.zeros((tb.nrows(),) + data_shape, dtype=data_dtype)
                        tb.putcol("MODEL_DATA", zeros)
                        cleared_items.append("MODEL_DATA")
                        print(f"  ✓ Cleared MODEL_DATA ({tb.nrows()} rows)")
    except Exception as e:
        logger.warning(f"Could not clear MODEL_DATA: {e}")

    # 2. Clear CORRECTED_DATA
    try:
        with table(ms_path, readonly=False) as tb:
            if "CORRECTED_DATA" in tb.colnames() and tb.nrows() > 0:
                # Get DATA shape to match CORRECTED_DATA shape
                if "DATA" in tb.colnames():
                    data_sample = tb.getcell("DATA", 0)
                    data_shape = getattr(data_sample, "shape", None)
                    data_dtype = getattr(data_sample, "dtype", None)
                    if data_shape and data_dtype:
                        zeros = np.zeros((tb.nrows(),) + data_shape, dtype=data_dtype)
                        tb.putcol("CORRECTED_DATA", zeros)
                        cleared_items.append("CORRECTED_DATA")
                        print(f"  ✓ Cleared CORRECTED_DATA ({tb.nrows()} rows)")
    except Exception as e:
        logger.warning(f"Could not clear CORRECTED_DATA: {e}")

    # 3. Remove calibration tables in MS directory
    try:
        cal_patterns = [
            os.path.join(ms_dir, "*.cal"),
            os.path.join(ms_dir, "*_kcal"),
            os.path.join(ms_dir, "*_bpcal"),
            os.path.join(ms_dir, "*_gpcal"),
            os.path.join(ms_dir, "*_2gcal"),
            os.path.join(ms_dir, "*_gacal"),
            os.path.join(ms_dir, "*_prebp_phase"),
            os.path.join(ms_dir, f"{ms_name}*_bpcal"),
            os.path.join(ms_dir, f"{ms_name}*_gpcal"),
            os.path.join(ms_dir, f"{ms_name}*_2gcal"),
            os.path.join(ms_dir, f"{ms_name}*_prebp_phase"),
            os.path.join(ms_dir, "cal_component.cl"),
        ]

        removed_tables = []
        for pattern in cal_patterns:
            for cal_table in glob.glob(pattern):
                if os.path.isdir(cal_table):  # CASA tables are directories
                    try:
                        shutil.rmtree(cal_table)
                        removed_tables.append(os.path.basename(cal_table))
                    except Exception as e:
                        logger.warning(f"Could not remove {cal_table}: {e}")
                elif os.path.isfile(cal_table):
                    try:
                        os.remove(cal_table)
                        removed_tables.append(os.path.basename(cal_table))
                    except Exception as e:
                        logger.warning(f"Could not remove {cal_table}: {e}")

        if removed_tables:
            cleared_items.append(f"{len(removed_tables)} calibration table(s)")
            print(
                f"  ✓ Removed {len(removed_tables)} calibration table(s): {', '.join(removed_tables[:5])}"
            )
            if len(removed_tables) > 5:
                print(f"    ... and {len(removed_tables) - 5} more")
        else:
            print(f"  ✓ No calibration tables found to remove")
    except Exception as e:
        logger.warning(f"Could not remove calibration tables: {e}")

    # 4. Restore field names if requested
    if restore_field_names:
        try:
            with table(f"{ms_path}::FIELD", readonly=False, ack=False) as field_tb:
                field_names = field_tb.getcol("NAME")
                if len(field_names) > 0 and not field_names[0].startswith(
                    "meridian_icrs_t"
                ):
                    # Field 0 was renamed to calibrator name, restore to meridian_icrs_t0
                    original_name = field_names[0]
                    field_names[0] = "meridian_icrs_t0"
                    field_tb.putcol("NAME", field_names)
                    cleared_items.append(
                        f"field_0_name (restored from '{original_name}')"
                    )
                    print(f"  ✓ Restored field 0 name to 'meridian_icrs_t0'")
                else:
                    print(f"  ✓ Field 0 name is already correct")
        except Exception as e:
            logger.warning(f"Could not restore field names: {e}")

    if not cleared_items:
        print(f"  ℹ No calibration artifacts found to clear")<|MERGE_RESOLUTION|>--- conflicted
+++ resolved
@@ -4,15 +4,12 @@
 import shutil
 
 import numpy as np
-<<<<<<< HEAD
+
 # Ensure CASAPATH is set before importing CASA modules
 from dsa110_contimg.utils.casa_init import ensure_casa_path
+
 ensure_casa_path()
 
-from casacore.tables import table
-from astropy.coordinates import SkyCoord, Angle
-=======
->>>>>>> e44dfe70
 from astropy import units as u
 from astropy.coordinates import Angle, SkyCoord
 from casacore.tables import table
