--- conflicted
+++ resolved
@@ -158,14 +158,11 @@
     Returns:
         Path to concatenated MS
     """
-<<<<<<< HEAD
     # Ensure CASAPATH is set before importing CASA modules
     from dsa110_contimg.utils.casa_init import ensure_casa_path
+
     ensure_casa_path()
 
-    from casatasks import concat
-=======
->>>>>>> e44dfe70
     from casacore.tables import table
     from casatasks import concat
 
