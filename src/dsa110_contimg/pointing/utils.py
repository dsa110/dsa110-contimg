"""Utilities for reading pointing information from MS and UVH5 files."""

from __future__ import annotations

import logging
from pathlib import Path
from typing import Any, Dict, Optional

import astropy.units as u
import h5py
import numpy as np
from astropy.time import Time
<<<<<<< HEAD
import astropy.units as u
# Ensure CASAPATH is set before importing CASA modules
from dsa110_contimg.utils.casa_init import ensure_casa_path
ensure_casa_path()

=======
>>>>>>> e44dfe70
from casacore.tables import table

from dsa110_contimg.calibration.schedule import DSA110_LOCATION

logger = logging.getLogger(__name__)


def _time_from_seconds(seconds: Optional[np.ndarray]) -> Optional[Time]:
    """Convert seconds to astropy Time object with automatic format detection.

    Automatically detects whether seconds are relative to MJD 0 or MJD 51544.0
    by validating the resulting date. This handles both formats:
    - Seconds since MJD 0 (pyuvdata format)
    - Seconds since MJD 51544.0 (CASA standard)

    Parameters
    ----------
    seconds : array-like or None
        Time in seconds (format auto-detected)

    Returns
    -------
    Time or None
        Astropy Time object, or None if input is None or empty
    """
    if seconds is None or len(seconds) == 0:
        return None
    from dsa110_contimg.utils.time_utils import (
        DEFAULT_YEAR_RANGE,
        detect_casa_time_format,
    )

    time_sec = float(np.mean(seconds))
    _, mjd = detect_casa_time_format(time_sec, DEFAULT_YEAR_RANGE)
    return Time(mjd, format="mjd", scale="utc")


def load_pointing(path: str | Path, field_id: Optional[int] = None) -> Dict[str, Any]:
    """Return pointing info for an MS or UVH5 file.

    Parameters
    ----------
    path : str or Path
        Measurement Set ``*.ms`` directory or UVH5 ``*.hdf5`` file.
    field_id : int, optional
        When reading an MS, select this FIELD_ID; defaults to the FIELD with
        the largest number of rows.

    Returns
    -------
    dict
        Dictionary containing pointing information with keys:
        - source_type: 'ms' or 'uvh5'
        - ra_deg: Right ascension in degrees
        - dec_deg: Declination in degrees
        - mid_time: Observation mid-time as Time object
        - fields: List of field information (MS only)
        - selected_field_id: Selected field ID
        - ms_path: Path to MS (if applicable)

    Raises
    ------
    FileNotFoundError
        If the specified path does not exist
    ValueError
        If the file format is not supported or field_id is invalid
    RuntimeError
        If there are issues reading the data
    """

    # Input validation
    path = Path(path)
    if not path.exists():
        raise FileNotFoundError(f"Path does not exist: {path}")

    # Validate field_id if provided
    if field_id is not None and (not isinstance(field_id, int) or field_id < 0):
        raise ValueError(f"field_id must be a non-negative integer, got: {field_id}")

    info: Dict[str, Any] = {
        "input_path": str(path),
        "source_type": None,
        "ra_deg": None,
        "dec_deg": None,
        "mid_time": None,
        "fields": None,
        "selected_field_id": None,
        "ms_path": None,
    }

    if path.suffix == ".ms" or path.name.endswith(".ms"):
        if not path.is_dir():
            raise ValueError(f"MS path must be a directory: {path}")
        info["source_type"] = "ms"
        info["ms_path"] = str(path)

        try:
            with table(str(path) + "::FIELD") as tf:
                phase_dir = tf.getcol("PHASE_DIR")
                if phase_dir.ndim < 3:
                    raise ValueError("PHASE_DIR has unexpected shape")
                ra_list = np.degrees(phase_dir[:, 0, 0])
                dec_list = np.degrees(phase_dir[:, 0, 1])

            with table(str(path)) as tb:
                field_ids = tb.getcol("FIELD_ID")
                times = tb.getcol("TIME")

            unique_ids = np.unique(field_ids)
            fields: list[Dict[str, Any]] = []
            for fid in unique_ids:
                idx = np.where(field_ids == fid)[0]
                if int(fid) >= len(ra_list):
                    logger.warning("Field %s index out of range for PHASE_DIR", fid)
                    continue
                fields.append(
                    {
                        "field_id": int(fid),
                        "rows": int(idx.size),
                        "ra_deg": float(ra_list[int(fid)]),
                        "dec_deg": float(dec_list[int(fid)]),
                    }
                )
            info["fields"] = fields

            if not fields:
                raise RuntimeError("No valid fields found in MS")

            if field_id is None:
                fid = max(fields, key=lambda x: x["rows"])["field_id"]
            else:
                fid = field_id
                if fid not in [f["field_id"] for f in fields]:
                    available = [f["field_id"] for f in fields]
                    raise ValueError(
                        f"Field {fid} not present in MS {path}. "
                        f"Available fields: {available}"
                    )

            info["selected_field_id"] = int(fid)
            info["ra_deg"] = float(ra_list[int(fid)])
            info["dec_deg"] = float(dec_list[int(fid)])
            info["mid_time"] = _time_from_seconds(times[field_ids == fid])
            return info

        except Exception as e:
            logger.error("Failed to read MS %s: %s", path, e)
            raise RuntimeError(f"Error reading MS {path}: {e}") from e

    if path.suffix == ".hdf5" and path.exists():
        if not path.is_file():
            raise ValueError(f"UVH5 path must be a file: {path}")
        info["source_type"] = "uvh5"

        try:
            with h5py.File(path, "r") as f:
                header = f.get("Header")
                if header is None:
                    raise ValueError("No Header group found in UVH5 file")

                time_arr = (
                    np.asarray(header["time_array"]) if "time_array" in header else None
                )
                info["mid_time"] = _time_from_seconds(time_arr)

                dec_val = None
                ha_val = None
                if "extra_keywords" in header:
                    ek = header["extra_keywords"]
                    if "phase_center_dec" in ek:
                        dec_val = float(np.asarray(ek["phase_center_dec"]))
                    if "ha_phase_center" in ek:
                        ha_val = float(np.asarray(ek["ha_phase_center"]))

                if dec_val is not None:
                    info["dec_deg"] = np.degrees(dec_val)
                else:
                    logger.warning("No phase_center_dec found in UVH5 extra_keywords")

                if info["mid_time"] is not None and ha_val is not None:
                    lst = info["mid_time"].sidereal_time(
                        "apparent", longitude=DSA110_LOCATION.lon
                    )
                    ra = (lst - ha_val * u.rad).wrap_at(360 * u.deg)
                    info["ra_deg"] = float(ra.deg)
                else:
                    logger.warning(
                        "Cannot compute RA: missing mid_time or " "ha_phase_center"
                    )

            return info

        except Exception as e:
            logger.error("Failed to read UVH5 %s: %s", path, e)
            raise RuntimeError(f"Error reading UVH5 {path}: {e}") from e

    raise ValueError(
        f"Unsupported file format: {path}. " f"Expected .ms directory or .hdf5 file"
    )<|MERGE_RESOLUTION|>--- conflicted
+++ resolved
@@ -10,14 +10,11 @@
 import h5py
 import numpy as np
 from astropy.time import Time
-<<<<<<< HEAD
 import astropy.units as u
 # Ensure CASAPATH is set before importing CASA modules
 from dsa110_contimg.utils.casa_init import ensure_casa_path
 ensure_casa_path()
 
-=======
->>>>>>> e44dfe70
 from casacore.tables import table
 
 from dsa110_contimg.calibration.schedule import DSA110_LOCATION
