"""
Unified configuration system for pipeline execution.

Provides type-safe, validated configuration using Pydantic with support for
multiple configuration sources (environment variables, files, dictionaries).
"""

from __future__ import annotations

import os
from pathlib import Path
from typing import Any, Dict, List, Optional

import yaml
from pydantic import BaseModel, Field


class PathsConfig(BaseModel):
    """Path configuration for pipeline execution."""

    input_dir: Path = Field(..., description="Input directory for UVH5 files")
    output_dir: Path = Field(..., description="Output directory for MS files")
    scratch_dir: Optional[Path] = Field(
<<<<<<< HEAD
        None, description="Scratch directory for temporary files")
    state_dir: Path = Field(default=Path(
        "state"), description="State directory for databases")
    synthetic_dir: Path = Field(
        default=Path("state/synth"), description="Directory for synthetic/test data (images, MS files, etc.)")
=======
        None, description="Scratch directory for temporary files"
    )
    state_dir: Path = Field(
        default=Path("state"), description="State directory for databases"
    )
>>>>>>> e44dfe70

    @property
    def products_db(self) -> Path:
        """Path to products database."""
        return self.state_dir / "products.sqlite3"

    @property
    def registry_db(self) -> Path:
        """Path to calibration registry database."""
        return self.state_dir / "cal_registry.sqlite3"

    @property
    def queue_db(self) -> Path:
        """Path to queue database."""
        return self.state_dir / "ingest.sqlite3"

    @property
    def synthetic_images_dir(self) -> Path:
        """Path to synthetic images directory."""
        return self.synthetic_dir / "images"

    @property
    def synthetic_ms_dir(self) -> Path:
        """Path to synthetic MS files directory."""
        return self.synthetic_dir / "ms"


class ConversionConfig(BaseModel):
    """Configuration for conversion stage (UVH5 → MS)."""

    writer: str = Field(
        default="auto",
        description="Writer strategy: 'auto', 'parallel-subband', or 'pyuvdata'",
    )
    max_workers: int = Field(
        default=16, ge=1, le=32, description="Maximum number of parallel workers"
    )
    stage_to_tmpfs: bool = Field(
        default=True, description="Stage files to tmpfs for faster I/O"
    )
    expected_subbands: int = Field(
        default=16, ge=1, le=32, description="Expected number of subbands"
    )
    skip_validation_during_conversion: bool = Field(
        default=True, description="Skip validation checks during conversion (do after)"
    )
    skip_calibration_recommendations: bool = Field(
        default=True, description="Skip writing calibration recommendations JSON files"
    )


class CalibrationConfig(BaseModel):
    """Configuration for calibration stage."""

    cal_bp_minsnr: float = Field(
        default=3.0, ge=1.0, le=10.0, description="Minimum SNR for bandpass calibration"
    )
    cal_gain_solint: str = Field(default="inf", description="Gain solution interval")
    default_refant: str = Field(default="103", description="Default reference antenna")
    auto_select_refant: bool = Field(
        default=True, description="Automatically select reference antenna"
    )


class ImagingConfig(BaseModel):
    """Configuration for imaging stage."""

    field: Optional[str] = Field(None, description="Field name or coordinates")
    refant: Optional[str] = Field(default="103", description="Reference antenna")
    gridder: str = Field(default="wproject", description="Gridding algorithm")
    wprojplanes: int = Field(
        default=-1, description="W-projection planes (-1 for auto)"
    )
    run_catalog_validation: bool = Field(
        default=True,
        description="Run catalog-based flux scale validation after imaging",
    )
    catalog_validation_catalog: str = Field(
        default="nvss", description="Catalog to use for validation ('nvss' or 'vlass')"
    )

    # Masking parameters
    use_nvss_mask: bool = Field(
        default=True, description="Use NVSS-based mask for imaging (2-4x faster)"
    )
    mask_radius_arcsec: float = Field(
        default=60.0,
        ge=10.0,
        le=300.0,
        description="Mask radius around NVSS sources (arcsec)",
    )


class ValidationConfig(BaseModel):
    """Configuration for validation stage."""

    enabled: bool = Field(default=True, description="Enable validation stage")
    catalog: str = Field(
        default="nvss", description="Catalog to use for validation ('nvss' or 'vlass')"
    )
    validation_types: List[str] = Field(
        default=["astrometry", "flux_scale", "source_counts"],
        description="Types of validation to run",
    )
    generate_html_report: bool = Field(
        default=True, description="Generate HTML validation report"
    )
    min_snr: float = Field(default=5.0, description="Minimum SNR for source detection")
    search_radius_arcsec: float = Field(
        default=10.0, description="Search radius for source matching (arcsec)"
    )
    completeness_threshold: float = Field(
        default=0.95, description="Completeness threshold for source counts analysis"
    )


class PhotometryConfig(BaseModel):
    """Configuration for adaptive binning photometry stage."""

    enabled: bool = Field(
        default=False, description="Enable adaptive binning photometry stage"
    )
    target_snr: float = Field(
        default=5.0, ge=1.0, description="Target SNR threshold for detections"
    )
    max_width: int = Field(
        default=16, ge=1, le=32, description="Maximum bin width in channels"
    )
    sources: Optional[List[Dict[str, float]]] = Field(
        default=None,
        description="List of source coordinates [{'ra': 124.526, 'dec': 54.620}, ...]. "
        "If None, queries NVSS catalog for sources in field.",
    )
    min_flux_mjy: float = Field(
        default=10.0, description="Minimum NVSS flux (mJy) for catalog sources"
    )
    parallel: bool = Field(
        default=True, description="Image SPWs in parallel for faster processing"
    )
    max_workers: Optional[int] = Field(
        default=None,
        description="Maximum number of parallel workers (default: CPU count)",
    )
    serialize_ms_access: bool = Field(
        default=True,
        description="Serialize MS access using file locking when processing multiple sources",
    )
    imsize: int = Field(default=1024, ge=256, description="Image size in pixels")
    quality_tier: str = Field(
        default="standard",
        description="Imaging quality tier: 'development', 'standard', or 'high_precision'",
    )
    backend: str = Field(
        default="tclean", description="Imaging backend: 'tclean' or 'wsclean'"
    )


class PipelineConfig(BaseModel):
    """Complete pipeline configuration.

    This is the single source of truth for all pipeline configuration.
    Supports loading from environment variables, files, or dictionaries.
    """

    paths: PathsConfig
    conversion: ConversionConfig = Field(default_factory=ConversionConfig)
    calibration: CalibrationConfig = Field(default_factory=CalibrationConfig)
    imaging: ImagingConfig = Field(default_factory=ImagingConfig)
    validation: ValidationConfig = Field(default_factory=ValidationConfig)
    photometry: PhotometryConfig = Field(default_factory=PhotometryConfig)

    @classmethod
    def from_env(
        cls, validate_paths: bool = True, required_disk_gb: float = 50.0
    ) -> PipelineConfig:
        """Load configuration from environment variables.

        Environment variables:
            PIPELINE_INPUT_DIR: Input directory (required)
            PIPELINE_OUTPUT_DIR: Output directory (required)
            PIPELINE_SCRATCH_DIR: Scratch directory (optional)
            PIPELINE_STATE_DIR: State directory (default: "state")
            PIPELINE_SYNTHETIC_DIR: Synthetic/test data directory (default: "state/synth")
            PIPELINE_WRITER: Writer strategy (default: "auto")
            PIPELINE_MAX_WORKERS: Max workers (default: 4)
            PIPELINE_EXPECTED_SUBBANDS: Expected subbands (default: 16)

        Args:
            validate_paths: If True, validate paths exist and are accessible (default: True)
            required_disk_gb: Required disk space in GB for validation (default: 50.0)

        Returns:
            PipelineConfig instance

        Raises:
            ValueError: If required environment variables are missing or invalid
            HealthCheckError: If path validation fails (when validate_paths=True)
        """
        base_state = Path(os.getenv("PIPELINE_STATE_DIR", "state"))
        synthetic_dir = Path(
            os.getenv("PIPELINE_SYNTHETIC_DIR", str(base_state / "synth")))

        input_dir = os.getenv("PIPELINE_INPUT_DIR")
        output_dir = os.getenv("PIPELINE_OUTPUT_DIR")

        if not input_dir or not output_dir:
            raise ValueError(
                "PIPELINE_INPUT_DIR and PIPELINE_OUTPUT_DIR environment variables required"
            )

        scratch_dir = os.getenv("PIPELINE_SCRATCH_DIR")

        # Helper function for safe integer conversion with validation
        def safe_int(
            env_var: str,
            default: str,
            min_val: Optional[int] = None,
            max_val: Optional[int] = None,
        ) -> int:
            """Safely convert environment variable to integer with validation."""
            value_str = os.getenv(env_var, default)
            try:
                value = int(value_str)
                if min_val is not None and value < min_val:
                    raise ValueError(f"{env_var}={value} is below minimum {min_val}")
                if max_val is not None and value > max_val:
                    raise ValueError(f"{env_var}={value} is above maximum {max_val}")
                return value
            except ValueError as e:
                if "invalid literal" in str(e) or "could not convert" in str(e):
                    raise ValueError(
                        f"Invalid integer value for {env_var}: '{value_str}'. "
                        f"Expected integer between {min_val or 'unbounded'} and {max_val or 'unbounded'}."
                    ) from e
                raise

        # Helper function for safe float conversion with validation
        def safe_float(
            env_var: str,
            default: str,
            min_val: Optional[float] = None,
            max_val: Optional[float] = None,
        ) -> float:
            """Safely convert environment variable to float with validation."""
            value_str = os.getenv(env_var, default)
            try:
                value = float(value_str)
                if min_val is not None and value < min_val:
                    raise ValueError(f"{env_var}={value} is below minimum {min_val}")
                if max_val is not None and value > max_val:
                    raise ValueError(f"{env_var}={value} is above maximum {max_val}")
                return value
            except ValueError as e:
                if "invalid literal" in str(e) or "could not convert" in str(e):
                    raise ValueError(
                        f"Invalid float value for {env_var}: '{value_str}'. "
                        f"Expected float between {min_val or 'unbounded'} and {max_val or 'unbounded'}."
                    ) from e
                raise

        config = cls(
            paths=PathsConfig(
                input_dir=Path(input_dir),
                output_dir=Path(output_dir),
                scratch_dir=Path(scratch_dir) if scratch_dir else None,
                state_dir=base_state,
                synthetic_dir=synthetic_dir,
            ),
            conversion=ConversionConfig(
                writer=os.getenv("PIPELINE_WRITER", "auto"),
                max_workers=safe_int(
                    "PIPELINE_MAX_WORKERS", "4", min_val=1, max_val=32
                ),
                stage_to_tmpfs=os.getenv("PIPELINE_STAGE_TO_TMPFS", "true").lower()
                == "true",
                expected_subbands=safe_int(
                    "PIPELINE_EXPECTED_SUBBANDS", "16", min_val=1, max_val=32
                ),
            ),
            calibration=CalibrationConfig(
                cal_bp_minsnr=safe_float(
                    "PIPELINE_CAL_BP_MINSNR", "3.0", min_val=1.0, max_val=10.0
                ),
                cal_gain_solint=os.getenv("PIPELINE_CAL_GAIN_SOLINT", "inf"),
                default_refant=os.getenv("PIPELINE_DEFAULT_REFANT", "103"),
                auto_select_refant=os.getenv(
                    "PIPELINE_AUTO_SELECT_REFANT", "true"
                ).lower()
                == "true",
            ),
            imaging=ImagingConfig(
                field=os.getenv("PIPELINE_FIELD"),
                refant=os.getenv("PIPELINE_REFANT", "103"),
                gridder=os.getenv("PIPELINE_GRIDDER", "wproject"),
                wprojplanes=safe_int("PIPELINE_WPROJPLANES", "-1"),
                use_nvss_mask=os.getenv("PIPELINE_USE_NVSS_MASK", "true").lower()
                == "true",
                mask_radius_arcsec=safe_float(
                    "PIPELINE_MASK_RADIUS_ARCSEC", "60.0", min_val=10.0, max_val=300.0
                ),
            ),
        )

        # Optional path validation
        if validate_paths:
            from dsa110_contimg.pipeline.health import validate_pipeline_health

            validate_pipeline_health(config, required_disk_gb=required_disk_gb)

        return config

    @classmethod
    def from_dict(cls, data: Dict[str, Any]) -> PipelineConfig:
        """Load configuration from dictionary (e.g., API request).

        Args:
            data: Dictionary with configuration values

        Returns:
            PipelineConfig instance
        """
        # Handle legacy format where paths are at top level
        if "input_dir" in data and "paths" not in data:
            paths_data = {
                "input_dir": data.pop("input_dir", "/data/incoming"),
                "output_dir": data.pop("output_dir", "/stage/dsa110-contimg/ms"),
                "scratch_dir": data.pop("scratch_dir", None),
                "state_dir": data.pop("state_dir", "state"),
            }
            data["paths"] = paths_data

        # Handle nested conversion config
        if "writer" in data and "conversion" not in data:
            conversion_data = {
                "writer": data.pop("writer", "auto"),
                "max_workers": data.pop("max_workers", 4),
                "stage_to_tmpfs": data.pop("stage_to_tmpfs", True),
                "expected_subbands": data.pop("expected_subbands", 16),
            }
            data["conversion"] = conversion_data

        # Handle nested imaging config
        # Extract imaging parameters if they exist at top level
        imaging_keys = [
            "field",
            "refant",
            "gridder",
            "wprojplanes",
            "use_nvss_mask",
            "mask_radius_arcsec",
        ]
        has_imaging_params = any(key in data for key in imaging_keys)

        if has_imaging_params and "imaging" not in data:
            imaging_data = {
                "field": data.pop("field", None),
                "refant": data.pop("refant", "103"),
                "gridder": data.pop("gridder", "wproject"),
                "wprojplanes": data.pop("wprojplanes", -1),
                "use_nvss_mask": data.pop("use_nvss_mask", True),
                "mask_radius_arcsec": data.pop("mask_radius_arcsec", 60.0),
            }
            data["imaging"] = imaging_data

        return cls.model_validate(data)

    @classmethod
    def from_yaml(
        cls,
        yaml_path: Path | str,
        validate_paths: bool = True,
        required_disk_gb: float = 50.0,
    ) -> PipelineConfig:
        """Load configuration from YAML file.

        The YAML file should have a structure matching PipelineConfig:

        ```yaml
        paths:
          input_dir: "/data/incoming"
          output_dir: "/stage/dsa110-contimg/ms"
          scratch_dir: "/tmp"
          state_dir: "state"

        validation:
          enabled: true
          catalog: "nvss"
          validation_types:
            - "astrometry"
            - "flux_scale"
            - "source_counts"
          generate_html_report: true
          min_snr: 5.0
          search_radius_arcsec: 10.0
          completeness_threshold: 0.95
        ```

        Args:
            yaml_path: Path to YAML configuration file
            validate_paths: If True, validate paths exist and are accessible
            required_disk_gb: Required disk space in GB for validation

        Returns:
            PipelineConfig instance

        Raises:
            FileNotFoundError: If YAML file doesn't exist
            ValueError: If YAML is invalid or missing required fields
            HealthCheckError: If path validation fails (when validate_paths=True)
        """
        yaml_path = Path(yaml_path)
        if not yaml_path.exists():
            raise FileNotFoundError(f"Configuration file not found: {yaml_path}")

        try:
            with open(yaml_path, "r") as f:
                data = yaml.safe_load(f)
        except yaml.YAMLError as e:
            raise ValueError(f"Invalid YAML in configuration file: {e}") from e

        if not isinstance(data, dict):
            raise ValueError("YAML file must contain a dictionary/mapping")

        # Convert string paths to Path objects for paths section
        if "paths" in data:
            for key in ["input_dir", "output_dir", "scratch_dir", "state_dir"]:
                if key in data["paths"] and isinstance(data["paths"][key], str):
                    data["paths"][key] = Path(data["paths"][key])

        # Create config from dictionary
        config = cls.from_dict(data)

        # Validate paths if requested
        if validate_paths:
            from dsa110_contimg.pipeline.health import validate_pipeline_health

            validate_pipeline_health(config, required_disk_gb=required_disk_gb)

        return config

    def to_yaml(self, yaml_path: Path | str) -> None:
        """Save configuration to YAML file.

        Args:
            yaml_path: Path where YAML file should be written
        """
        yaml_path = Path(yaml_path)
        yaml_path.parent.mkdir(parents=True, exist_ok=True)

        # Convert to dict and handle Path objects
        data = self.to_dict()

        # Convert Path objects to strings for YAML serialization
        def convert_paths(obj):
            if isinstance(obj, dict):
                return {k: convert_paths(v) for k, v in obj.items()}
            elif isinstance(obj, list):
                return [convert_paths(item) for item in obj]
            elif isinstance(obj, Path):
                return str(obj)
            else:
                return obj

        data = convert_paths(data)

        with open(yaml_path, "w") as f:
            yaml.dump(data, f, default_flow_style=False, sort_keys=False, indent=2)

    def to_dict(self) -> Dict[str, Any]:
        """Convert configuration to dictionary.

        Returns:
            Dictionary representation of configuration
        """
        return self.model_dump()<|MERGE_RESOLUTION|>--- conflicted
+++ resolved
@@ -21,19 +21,11 @@
     input_dir: Path = Field(..., description="Input directory for UVH5 files")
     output_dir: Path = Field(..., description="Output directory for MS files")
     scratch_dir: Optional[Path] = Field(
-<<<<<<< HEAD
-        None, description="Scratch directory for temporary files")
-    state_dir: Path = Field(default=Path(
-        "state"), description="State directory for databases")
-    synthetic_dir: Path = Field(
-        default=Path("state/synth"), description="Directory for synthetic/test data (images, MS files, etc.)")
-=======
         None, description="Scratch directory for temporary files"
     )
     state_dir: Path = Field(
         default=Path("state"), description="State directory for databases"
     )
->>>>>>> e44dfe70
 
     @property
     def products_db(self) -> Path:
