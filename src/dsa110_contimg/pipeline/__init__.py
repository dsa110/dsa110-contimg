"""Pipeline orchestration and infrastructure modules."""

<<<<<<< HEAD
from dsa110_contimg.pipeline.caching import (
    cache_calibration_tables,
    cache_catalog_queries,
    cache_reference_sources,
    cache_reference_sources_for_field,
    cache_variability_stats,
    cache_variability_stats_for_source,
    cached_with_ttl,
    get_cache_backend,
    get_cached_reference_sources,
    get_cached_variability_stats,
)
from dsa110_contimg.pipeline.circuit_breaker import (
    CircuitBreakerOpenError,
    SimpleCircuitBreaker,
    calibration_solve_circuit_breaker,
    circuit_breaker,
    ese_detection_circuit_breaker,
    photometry_circuit_breaker,
)
from dsa110_contimg.pipeline.config import PipelineConfig
from dsa110_contimg.pipeline.context import PipelineContext
from dsa110_contimg.pipeline.dead_letter_queue import (
    DeadLetterQueue,
    DeadLetterQueueItem,
    DLQStatus,
    get_dlq,
)
from dsa110_contimg.pipeline.event_bus import (
    EventBus,
    EventType,
    PipelineEvent,
    get_event_bus,
    publish_calibration_solved,
    publish_ese_candidate,
    publish_photometry_measurement,
)

# New observability and resilience modules
from dsa110_contimg.pipeline.metrics import (
    record_calibration_solve,
    record_ese_detection,
    record_photometry_measurement,
    record_pipeline_stage,
)
from dsa110_contimg.pipeline.orchestrator import (
    PipelineOrchestrator,
    PipelineStatus,
    StageDefinition,
)
from dsa110_contimg.pipeline.resilience import RetryPolicy, RetryStrategy
from dsa110_contimg.pipeline.retry_enhanced import (
    retry_calibration_solve,
    retry_database,
    retry_ese_detection,
    retry_on_database_error,
    retry_on_transient_error,
    retry_photometry,
    retry_with_backoff,
)
from dsa110_contimg.pipeline.stages import PipelineStage, StageStatus
from dsa110_contimg.pipeline.structured_logging import (
    configure_structured_logging,
    get_correlation_id,
    get_logger,
    log_calibration_solve,
    log_error,
    log_ese_detection,
    log_photometry_measurement,
    log_pipeline_stage,
    set_correlation_id,
)
from dsa110_contimg.pipeline.workflows import standard_imaging_workflow
=======
from dsa110_contimg.pipeline.config import PipelineConfig
from dsa110_contimg.pipeline.context import PipelineContext
from dsa110_contimg.pipeline.orchestrator import PipelineOrchestrator, StageDefinition
from dsa110_contimg.pipeline.resilience import RetryPolicy, RetryStrategy
from dsa110_contimg.pipeline.stages import PipelineStage, StageStatus
from dsa110_contimg.pipeline.workflows import standard_imaging_workflow

# New observability and resilience modules
from dsa110_contimg.pipeline.metrics import (
    record_ese_detection,
    record_calibration_solve,
    record_photometry_measurement,
    record_pipeline_stage,
)
from dsa110_contimg.pipeline.structured_logging import (
    get_logger,
    configure_structured_logging,
    set_correlation_id,
    get_correlation_id,
    log_ese_detection,
    log_calibration_solve,
    log_photometry_measurement,
    log_pipeline_stage,
    log_error,
)
from dsa110_contimg.pipeline.circuit_breaker import (
    circuit_breaker,
    SimpleCircuitBreaker,
    CircuitBreakerOpenError,
    ese_detection_circuit_breaker,
    calibration_solve_circuit_breaker,
    photometry_circuit_breaker,
)
from dsa110_contimg.pipeline.retry_enhanced import (
    retry_with_backoff,
    retry_on_transient_error,
    retry_on_database_error,
    retry_ese_detection,
    retry_calibration_solve,
    retry_photometry,
    retry_database,
)
from dsa110_contimg.pipeline.caching import (
    get_cache_backend,
    cached_with_ttl,
    cache_variability_stats,
    cache_reference_sources,
    cache_calibration_tables,
    cache_catalog_queries,
    cache_variability_stats_for_source,
    get_cached_variability_stats,
    cache_reference_sources_for_field,
    get_cached_reference_sources,
)
from dsa110_contimg.pipeline.event_bus import (
    EventBus,
    EventType,
    PipelineEvent,
    get_event_bus,
    publish_photometry_measurement,
    publish_ese_candidate,
    publish_calibration_solved,
)
from dsa110_contimg.pipeline.dead_letter_queue import (
    DeadLetterQueue,
    DeadLetterQueueItem,
    DLQStatus,
    get_dlq,
)
>>>>>>> a7b82c1d

__all__ = [
    # Core pipeline
    "PipelineConfig",
    "PipelineContext",
    "PipelineOrchestrator",
    "StageDefinition",
<<<<<<< HEAD
    "PipelineStatus",
=======
>>>>>>> a7b82c1d
    "RetryPolicy",
    "RetryStrategy",
    "PipelineStage",
    "StageStatus",
    "standard_imaging_workflow",
    # Metrics
    "record_ese_detection",
    "record_calibration_solve",
    "record_photometry_measurement",
    "record_pipeline_stage",
    # Structured logging
    "get_logger",
    "configure_structured_logging",
    "set_correlation_id",
    "get_correlation_id",
    "log_ese_detection",
    "log_calibration_solve",
    "log_photometry_measurement",
    "log_pipeline_stage",
    "log_error",
    # Circuit breakers
    "circuit_breaker",
    "SimpleCircuitBreaker",
    "CircuitBreakerOpenError",
    "ese_detection_circuit_breaker",
    "calibration_solve_circuit_breaker",
    "photometry_circuit_breaker",
    # Retry logic
    "retry_with_backoff",
    "retry_on_transient_error",
    "retry_on_database_error",
    "retry_ese_detection",
    "retry_calibration_solve",
    "retry_photometry",
    "retry_database",
    # Caching
    "get_cache_backend",
    "cached_with_ttl",
    "cache_variability_stats",
    "cache_reference_sources",
    "cache_calibration_tables",
    "cache_catalog_queries",
    "cache_variability_stats_for_source",
    "get_cached_variability_stats",
    "cache_reference_sources_for_field",
    "get_cached_reference_sources",
    # Event bus
    "EventBus",
    "EventType",
    "PipelineEvent",
    "get_event_bus",
    "publish_photometry_measurement",
    "publish_ese_candidate",
    "publish_calibration_solved",
    # Dead letter queue
    "DeadLetterQueue",
    "DeadLetterQueueItem",
    "DLQStatus",
    "get_dlq",
]<|MERGE_RESOLUTION|>--- conflicted
+++ resolved
@@ -1,6 +1,5 @@
 """Pipeline orchestration and infrastructure modules."""
 
-<<<<<<< HEAD
 from dsa110_contimg.pipeline.caching import (
     cache_calibration_tables,
     cache_catalog_queries,
@@ -46,11 +45,7 @@
     record_photometry_measurement,
     record_pipeline_stage,
 )
-from dsa110_contimg.pipeline.orchestrator import (
-    PipelineOrchestrator,
-    PipelineStatus,
-    StageDefinition,
-)
+from dsa110_contimg.pipeline.orchestrator import PipelineOrchestrator, StageDefinition
 from dsa110_contimg.pipeline.resilience import RetryPolicy, RetryStrategy
 from dsa110_contimg.pipeline.retry_enhanced import (
     retry_calibration_solve,
@@ -74,77 +69,6 @@
     set_correlation_id,
 )
 from dsa110_contimg.pipeline.workflows import standard_imaging_workflow
-=======
-from dsa110_contimg.pipeline.config import PipelineConfig
-from dsa110_contimg.pipeline.context import PipelineContext
-from dsa110_contimg.pipeline.orchestrator import PipelineOrchestrator, StageDefinition
-from dsa110_contimg.pipeline.resilience import RetryPolicy, RetryStrategy
-from dsa110_contimg.pipeline.stages import PipelineStage, StageStatus
-from dsa110_contimg.pipeline.workflows import standard_imaging_workflow
-
-# New observability and resilience modules
-from dsa110_contimg.pipeline.metrics import (
-    record_ese_detection,
-    record_calibration_solve,
-    record_photometry_measurement,
-    record_pipeline_stage,
-)
-from dsa110_contimg.pipeline.structured_logging import (
-    get_logger,
-    configure_structured_logging,
-    set_correlation_id,
-    get_correlation_id,
-    log_ese_detection,
-    log_calibration_solve,
-    log_photometry_measurement,
-    log_pipeline_stage,
-    log_error,
-)
-from dsa110_contimg.pipeline.circuit_breaker import (
-    circuit_breaker,
-    SimpleCircuitBreaker,
-    CircuitBreakerOpenError,
-    ese_detection_circuit_breaker,
-    calibration_solve_circuit_breaker,
-    photometry_circuit_breaker,
-)
-from dsa110_contimg.pipeline.retry_enhanced import (
-    retry_with_backoff,
-    retry_on_transient_error,
-    retry_on_database_error,
-    retry_ese_detection,
-    retry_calibration_solve,
-    retry_photometry,
-    retry_database,
-)
-from dsa110_contimg.pipeline.caching import (
-    get_cache_backend,
-    cached_with_ttl,
-    cache_variability_stats,
-    cache_reference_sources,
-    cache_calibration_tables,
-    cache_catalog_queries,
-    cache_variability_stats_for_source,
-    get_cached_variability_stats,
-    cache_reference_sources_for_field,
-    get_cached_reference_sources,
-)
-from dsa110_contimg.pipeline.event_bus import (
-    EventBus,
-    EventType,
-    PipelineEvent,
-    get_event_bus,
-    publish_photometry_measurement,
-    publish_ese_candidate,
-    publish_calibration_solved,
-)
-from dsa110_contimg.pipeline.dead_letter_queue import (
-    DeadLetterQueue,
-    DeadLetterQueueItem,
-    DLQStatus,
-    get_dlq,
-)
->>>>>>> a7b82c1d
 
 __all__ = [
     # Core pipeline
@@ -152,10 +76,6 @@
     "PipelineContext",
     "PipelineOrchestrator",
     "StageDefinition",
-<<<<<<< HEAD
-    "PipelineStatus",
-=======
->>>>>>> a7b82c1d
     "RetryPolicy",
     "RetryStrategy",
     "PipelineStage",
