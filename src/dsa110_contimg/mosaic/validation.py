--- conflicted
+++ resolved
@@ -273,15 +273,6 @@
         (is_valid, issues, metrics_dict)
     """
     print(
-<<<<<<< HEAD
-        f"[DEBUG] validate_tiles_consistency: Starting for {len(tiles)} tiles", file=sys.stderr, flush=True)
-    print(
-        f"[DEBUG] validate_tiles_consistency: Starting for {len(tiles)} tiles", flush=True)
-
-    cache = get_cache()
-    print(f"[DEBUG] validate_tiles_consistency: Cache obtained",
-          file=sys.stderr, flush=True)
-=======
         f"[DEBUG] validate_tiles_consistency: Starting for {len(tiles)} tiles",
         file=sys.stderr,
         flush=True,
@@ -297,21 +288,15 @@
         file=sys.stderr,
         flush=True,
     )
->>>>>>> e44dfe70
     all_issues = []
     metrics_dict = {}
 
     # Batch database query for all tiles
-<<<<<<< HEAD
-    print(f"[DEBUG] validate_tiles_consistency: Starting database query",
-          file=sys.stderr, flush=True)
-=======
     print(
         f"[DEBUG] validate_tiles_consistency: Starting database query",
         file=sys.stderr,
         flush=True,
     )
->>>>>>> e44dfe70
     db_data = {}
     ms_paths = set()
     if products_db:
@@ -341,12 +326,6 @@
         except Exception as e:
             logger.debug(f"Batch DB query failed: {e}")
             print(
-<<<<<<< HEAD
-                f"[DEBUG] validate_tiles_consistency: Database query exception: {e}", file=sys.stderr, flush=True)
-
-    print(
-        f"[DEBUG] validate_tiles_consistency: Database query complete, validating {len(tiles)} tiles", file=sys.stderr, flush=True)
-=======
                 f"[DEBUG] validate_tiles_consistency: Database query exception: {e}",
                 file=sys.stderr,
                 flush=True,
@@ -357,22 +336,15 @@
         file=sys.stderr,
         flush=True,
     )
->>>>>>> e44dfe70
 
     # Validate each tile
     for i, tile in enumerate(tiles):
         print(
-<<<<<<< HEAD
-            f"[DEBUG] validate_tiles_consistency: Validating tile {i+1}/{len(tiles)}: {Path(tile).name}", file=sys.stderr, flush=True)
-        metrics = validate_tile_quality(
-            tile, products_db=None)  # Skip DB query here
-=======
             f"[DEBUG] validate_tiles_consistency: Validating tile {i+1}/{len(tiles)}: {Path(tile).name}",
             file=sys.stderr,
             flush=True,
         )
         metrics = validate_tile_quality(tile, products_db=None)  # Skip DB query here
->>>>>>> e44dfe70
 
         # Update with batch DB data if available
         if tile in db_data:
@@ -399,36 +371,6 @@
             header = cache.get_tile_header(tile)
             if header:
                 # Convert shape to tuple for comparison (handles numpy arrays, lists, and strings)
-<<<<<<< HEAD
-                def normalize_shape(s):
-                    """Normalize shape to tuple for comparison."""
-                    if isinstance(s, tuple):
-                        return s
-                    elif isinstance(s, np.ndarray):
-                        return tuple(s.tolist())
-                    elif isinstance(s, list):
-                        return tuple(s)
-                    elif isinstance(s, str):
-                        # Cache may serialize arrays as strings like "[6300 6300    1    1]" or "[512, 512]"
-                        try:
-                            import ast
-                            import re
-                            # First try direct ast.literal_eval for list-style "[512, 512]"
-                            shape_list = ast.literal_eval(s)
-                            return tuple(shape_list) if isinstance(shape_list, list) else s
-                        except (ValueError, SyntaxError):
-                            # If that fails, try parsing numpy-style "[6300 6300    1    1]"
-                            try:
-                                numbers = re.findall(r'\d+', s)
-                                return tuple(int(n) for n in numbers) if numbers else s
-                            except Exception:
-                                return s
-                    else:
-                        return tuple(s) if hasattr(s, '__iter__') and not isinstance(s, (str, bytes)) else s
-
-                shape = normalize_shape(header.get('shape'))
-                key = (shape, header.get('cdelt1'), header.get('cdelt2'))
-=======
                 shape = header.get("shape")
                 if isinstance(shape, np.ndarray):
                     shape = tuple(shape.tolist())
@@ -449,7 +391,6 @@
                         pass
 
                 key = (shape, header.get("cdelt1"), header.get("cdelt2"))
->>>>>>> e44dfe70
                 if ref_header is None:
                     ref_header = key
                     ref_tile = tile
@@ -1195,15 +1136,10 @@
                     pb_info["pb_response_max"] = float(valid_pb.max())
                 else:
                     import logging
-<<<<<<< HEAD
-                    logging.warning(
-                        f"No valid PB data found for {pb_path} (all NaN/Inf or <= 0)")
-=======
 
                     logging.warning(
                         f"No valid PB data found for {pb_path} (all NaN/Inf or <= 0)"
                     )
->>>>>>> e44dfe70
 
                     # Basic pattern check: verify PB has reasonable shape
                     # (should peak near center, decrease toward edges)
