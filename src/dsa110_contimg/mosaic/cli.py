"""
CLI for planning and building mosaics from 5-minute image tiles.

A **tile** is a single calibrated, imaged, and primary-beam-corrected radio astronomy
image created from ~5 minutes of observation data. Multiple tiles are combined to create
a larger mosaic covering a wider field of view.

Phase 1: record mosaic plan (list of tiles) into products DB.
Phase 2: validate tiles and build weighted mosaic using primary beam weighting.

See docs/reference/GLOSSARY.md for detailed definition of tiles and related terminology.
"""

from .exceptions import (
    MosaicError,
    ImageReadError,
    ImageCorruptionError,
    MissingPrimaryBeamError,
    IncompatibleImageFormatError,
    CASAToolError,
    GridMismatchError,
    ValidationError,
    MetricsGenerationError,
)
from .validation import (
    validate_tiles_consistency,
    verify_astrometric_registration,
    check_calibration_consistency,
    check_primary_beam_consistency,
    TileQualityMetrics,
    _find_pb_path,
    HAVE_CASACORE,
)
from dsa110_contimg.utils.cli_helpers import ensure_scratch_dirs
from dsa110_contimg.database.products import ensure_products_db
import argparse
import logging
import os
import sqlite3
import sys
import time
from pathlib import Path
from typing import Dict, List, Optional, Tuple

<<<<<<< HEAD
# Initialize CASA environment before importing CASA modules
from dsa110_contimg.utils.casa_init import ensure_casa_path
ensure_casa_path()
=======
from dsa110_contimg.database.products import ensure_products_db
from dsa110_contimg.utils.cli_helpers import ensure_scratch_dirs
>>>>>>> e44dfe70

try:
    from dsa110_contimg.utils.tempdirs import prepare_temp_environment
except Exception:  # pragma: no cover
    prepare_temp_environment = None  # type: ignore

<<<<<<< HEAD
=======
from .exceptions import (
    CASAToolError,
    GridMismatchError,
    ImageCorruptionError,
    ImageReadError,
    IncompatibleImageFormatError,
    MetricsGenerationError,
    MissingPrimaryBeamError,
    MosaicError,
    ValidationError,
)
from .validation import (
    HAVE_CASACORE,
    TileQualityMetrics,
    _find_pb_path,
    check_calibration_consistency,
    check_primary_beam_consistency,
    validate_tiles_consistency,
    verify_astrometric_registration,
)
>>>>>>> e44dfe70

LOG = logging.getLogger(__name__)


def _ensure_mosaics_table(conn: sqlite3.Connection) -> None:
    """Ensure mosaics table exists with workflow columns.

    The mosaics table has two schemas:
    1. Workflow schema (CLI): status, method, tiles, output_path, validation_issues
    2. Science metadata schema (migration): path, start_mjd, end_mjd, noise_jy, etc.

    This function ensures the workflow columns exist, adding them if needed.
    """
    # Create table if it doesn't exist (with workflow schema)
    conn.execute(
        """
        CREATE TABLE IF NOT EXISTS mosaics (
            id INTEGER PRIMARY KEY,
            name TEXT NOT NULL,
            created_at REAL NOT NULL,
            status TEXT NOT NULL,
            method TEXT,
            tiles TEXT NOT NULL,
            output_path TEXT,
            validation_issues TEXT
        )
        """
    )

    # Add workflow columns if they don't exist (for existing science metadata table)
    # Check if status column exists
    cur = conn.execute("PRAGMA table_info(mosaics)")
    columns = {row[1] for row in cur.fetchall()}

    if "status" not in columns:
        # Add workflow columns to existing table
        conn.execute("ALTER TABLE mosaics ADD COLUMN status TEXT")
        conn.execute("ALTER TABLE mosaics ADD COLUMN method TEXT")
        conn.execute("ALTER TABLE mosaics ADD COLUMN tiles TEXT")
        conn.execute("ALTER TABLE mosaics ADD COLUMN output_path TEXT")
        conn.execute("ALTER TABLE mosaics ADD COLUMN validation_issues TEXT")
        # Set default status for existing rows
        conn.execute("UPDATE mosaics SET status = 'built' WHERE status IS NULL")

    # Ensure metrics_path column exists (used in cmd_build)
    if "metrics_path" not in columns:
        conn.execute("ALTER TABLE mosaics ADD COLUMN metrics_path TEXT")

    conn.execute("CREATE INDEX IF NOT EXISTS idx_mosaics_name ON mosaics(name)")


def _fetch_tiles(
    products_db: Path,
    *,
    since: Optional[float],
    until: Optional[float],
    pbcor_only: bool = True,
) -> List[str]:
    """Fetch tile paths from products database.

    Returns paths to PB-corrected images (CASA image directories or FITS files).
    Tiles are returned in chronological order (by created_at).

    Args:
        products_db: Path to products database
        since: Only include tiles created_at >= since (epoch seconds)
        until: Only include tiles created_at <= until (epoch seconds)
        pbcor_only: Only include PB-corrected images

    Returns:
        List of tile paths (directories or files) that exist on disk
    """
    tiles: List[str] = []
    with ensure_products_db(products_db) as conn:
        q = "SELECT path, created_at, pbcor FROM images"
        where = []
        params: List[object] = []
        if pbcor_only:
            where.append("pbcor = 1")
        if since is not None:
            where.append("created_at >= ?")
            params.append(float(since))
        if until is not None:
            where.append("created_at <= ?")
            params.append(float(until))
        if where:
            q += " WHERE " + " AND ".join(where)
        q += " ORDER BY created_at ASC"
        for r in conn.execute(q, params).fetchall():
            p = r["path"] if isinstance(r, sqlite3.Row) else r[0]
            # Accept both CASA image directories and FITS files
            # casaimage() can read both formats
            if p and (os.path.isdir(p) or (os.path.isfile(p) and p.endswith(".fits"))):
                tiles.append(p)
    return tiles


def cmd_plan(args: argparse.Namespace) -> int:
    # Input validation
    if not hasattr(args, "products_db") or not args.products_db:
        raise ValueError("products_db is required")
    if not isinstance(args.products_db, str) or not args.products_db.strip():
        raise ValueError("products_db must be a non-empty string")
    if not hasattr(args, "name") or not args.name:
        raise ValueError("name is required")
    if not isinstance(args.name, str) or not args.name.strip():
        raise ValueError("name must be a non-empty string")

    pdb = Path(args.products_db)
    name = args.name
    since = args.since
    until = args.until
    tiles = _fetch_tiles(
        pdb, since=since, until=until, pbcor_only=not args.include_unpbcor
    )
    if not tiles:
        print("No tiles found for the specified window")
        return 1
    with ensure_products_db(pdb) as conn:
        _ensure_mosaics_table(conn)
        # Check if path column exists (science metadata schema)
        cur = conn.execute("PRAGMA table_info(mosaics)")
        columns = {row[1]: row[3] for row in cur.fetchall()}  # name: notnull

        if "path" in columns:
            # Science metadata schema - provide placeholder values for NOT NULL columns
            # These will be updated when mosaic is built
            conn.execute(
                """INSERT INTO mosaics(name, created_at, status, method, tiles, path, start_mjd, end_mjd) 
                   VALUES(?,?,?,?,?,?,?,?)""",
                (
                    name,
                    time.time(),
                    "planned",
                    args.method,
                    "\n".join(tiles),
                    "PLANNED",
                    0.0,
                    0.0,
                ),
            )
        else:
            # Workflow-only schema
            conn.execute(
                "INSERT INTO mosaics(name, created_at, status, method, tiles) VALUES(?,?,?,?,?)",
                (name, time.time(), "planned", args.method, "\n".join(tiles)),
            )
        conn.commit()
    print(f"Planned mosaic '{name}' with {len(tiles)} tiles")
    return 0


def _check_consistent_tiles(tiles: List[str]) -> Tuple[bool, Optional[str]]:
    """Check basic grid consistency (legacy function)."""
    import numpy as np

    from .cache import get_cache

    cache = get_cache()
    ref = None
    for t in tiles:
        try:
            header = cache.get_tile_header(t)
            if not header:
                return False, f"Failed to get header for {t}"
            # Convert shape to tuple for comparison (handles numpy arrays, lists, and strings)
            shape = header.get("shape")
            if isinstance(shape, np.ndarray):
                shape = tuple(shape.tolist())
            elif isinstance(shape, list):
                shape = tuple(shape)
            elif isinstance(shape, str):
                # Cache may serialize arrays as strings like "[6300 6300    1    1]" or "[512, 512]"
                # Try to parse it - handle both numpy-style and list-style strings
                try:
                    import ast
<<<<<<< HEAD
                    import re
                    # First try direct ast.literal_eval for list-style "[512, 512]"
=======

>>>>>>> e44dfe70
                    shape_list = ast.literal_eval(shape)
                    shape = tuple(shape_list) if isinstance(shape_list, list) else shape
                except (ValueError, SyntaxError):
<<<<<<< HEAD
                    # If that fails, try parsing numpy-style "[6300 6300    1    1]"
                    try:
                        # Extract numbers from string like "[6300 6300    1    1]"
                        numbers = re.findall(r'\d+', shape)
                        if numbers:
                            shape = tuple(int(n) for n in numbers)
                        else:
                            # If parsing fails, keep as string (will be handled in comparison)
                            pass
                    except Exception:
                        # If all parsing fails, keep as string
                        pass
            cdelt1 = header.get('cdelt1')
            cdelt2 = header.get('cdelt2')
=======
                    # If parsing fails, use string comparison (less ideal but works)
                    pass
            cdelt1 = header.get("cdelt1")
            cdelt2 = header.get("cdelt2")
>>>>>>> e44dfe70
            key = (shape, cdelt1, cdelt2)
            if ref is None:
                ref = key
            else:
                # Compare with tolerance for floating-point values
                ref_shape, ref_cdelt1, ref_cdelt2 = ref
<<<<<<< HEAD
                # Normalize shapes to tuples for comparison (handles numpy arrays, lists, tuples, strings)

                def normalize_shape(s):
                    if isinstance(s, tuple):
                        return s
                    elif isinstance(s, (list, np.ndarray)):
                        return tuple(s) if isinstance(s, list) else tuple(s.tolist())
                    elif isinstance(s, str):
                        # Try to parse string representation
                        try:
                            import ast
                            import re
                            shape_list = ast.literal_eval(s)
                            return tuple(shape_list) if isinstance(shape_list, list) else s
                        except (ValueError, SyntaxError):
                            # Try numpy-style string parsing
                            try:
                                numbers = re.findall(r'\d+', s)
                                return tuple(int(n) for n in numbers) if numbers else s
                            except Exception:
                                return s
                    else:
                        return tuple(s) if hasattr(s, '__iter__') else s

                shape_tuple = normalize_shape(shape)
                ref_shape_tuple = normalize_shape(ref_shape)
                if shape_tuple != ref_shape_tuple:
                    return False, f"Tiles have inconsistent grid shapes: {shape_tuple} vs {ref_shape_tuple}"
=======
                if shape != ref_shape:
                    return (
                        False,
                        f"Tiles have inconsistent grid shapes: {shape} vs {ref_shape}",
                    )
>>>>>>> e44dfe70
                # Use relative tolerance for cell size comparison (1e-9 relative tolerance)
                if cdelt1 is not None and ref_cdelt1 is not None:
                    if abs(cdelt1 - ref_cdelt1) > max(1e-12, abs(ref_cdelt1) * 1e-9):
                        return (
                            False,
                            f"Tiles have inconsistent cdelt1: {cdelt1} vs {ref_cdelt1}",
                        )
                if cdelt2 is not None and ref_cdelt2 is not None:
                    if abs(cdelt2 - ref_cdelt2) > max(1e-12, abs(ref_cdelt2) * 1e-9):
                        return (
                            False,
                            f"Tiles have inconsistent cdelt2: {cdelt2} vs {ref_cdelt2}",
                        )
        except Exception as e:
            return False, f"imhead failed for {t}: {e}"
    return True, None


def generate_mosaic_metrics(
    tiles: List[str],
    metrics_dict: Dict[str, TileQualityMetrics],
    mosaic_path: str,
    output_dir: Optional[str] = None,
) -> Dict[str, str]:
    """
    Generate mosaic quality metrics images.

    Creates metadata images showing:
    - Effective integration time per pixel
    - Primary beam response per pixel
    - Noise variance per pixel
    - Number of tiles contributing per pixel
    - Coverage map

    Args:
        tiles: List of tile paths
        metrics_dict: Dictionary mapping tile paths to TileQualityMetrics
        mosaic_path: Path to mosaic image
        output_dir: Optional output directory (defaults to mosaic directory)

    Returns:
        Dictionary mapping metric name -> file path
    """
    metric_files = {}

    if not HAVE_CASACORE:
        LOG.warning("casacore.images not available, skipping mosaic metrics generation")
        return metric_files

    try:
        import numpy as np

        from .validation import _find_pb_path

        # Ensure CASAPATH is set before importing CASA modules
        from dsa110_contimg.utils.casa_init import ensure_casa_path
        ensure_casa_path()

        # Import CASA tools if available
        try:
            from casacore.images import image as casaimage
            from casatasks import exportfits, imregrid
        except ImportError:
            exportfits = None
            imregrid = None
            casaimage = None

        if not casaimage:
            LOG.warning("CASA tools not available, skipping mosaic metrics generation")
            return metric_files

        # Determine output directory
        if output_dir is None:
            output_dir = os.path.dirname(os.path.abspath(mosaic_path))
        os.makedirs(output_dir, exist_ok=True)

        # Read mosaic to get reference grid
        mosaic_img = casaimage(mosaic_path)
        mosaic_data = mosaic_img.getdata()
        # casaimage uses coordinates() not coordsys()
        coord_sys = mosaic_img.coordinates()

        # Extract 2D image data
        if mosaic_data.ndim == 2:
            mosaic_2d = mosaic_data
        elif mosaic_data.ndim == 4:
            mosaic_2d = mosaic_data[0, 0, :, :]
        else:
            mosaic_2d = mosaic_data.squeeze()
            if mosaic_2d.ndim > 2:
                mosaic_2d = mosaic_2d[0, :, :] if mosaic_2d.ndim == 3 else mosaic_2d

        ny, nx = mosaic_2d.shape
        mosaic_base = os.path.splitext(os.path.basename(mosaic_path))[0]

        # Initialize metric arrays
        pb_response_map = np.zeros((ny, nx), dtype=np.float64)
        noise_variance_map = np.zeros((ny, nx), dtype=np.float64)
        tile_count_map = np.zeros((ny, nx), dtype=np.int32)
        integration_time_map = np.zeros((ny, nx), dtype=np.float64)

        # Process each tile
        for tile in tiles:
            metrics = metrics_dict.get(tile, TileQualityMetrics(tile_path=tile))

            # Get PB path
            pb_path = metrics.pb_path
            if not pb_path:
                pb_path = _find_pb_path(tile)

            if pb_path and os.path.exists(pb_path):
                try:
                    pb_img = casaimage(str(pb_path))
                    pb_data = pb_img.getdata()

                    # Extract 2D PB data
                    if pb_data.ndim == 2:
                        pb_2d = pb_data
                    elif pb_data.ndim == 4:
                        pb_2d = pb_data[0, 0, :, :]
                    else:
                        pb_2d = pb_data.squeeze()
                        if pb_2d.ndim > 2:
                            pb_2d = pb_2d[0, :, :] if pb_2d.ndim == 3 else pb_2d

                    # Check if PB needs regridding
                    if pb_2d.shape != (ny, nx):
                        # Need to regrid PB to mosaic grid
                        regridded_pb = os.path.join(
                            output_dir,
                            f"{mosaic_base}_pb_regrid_{len(metric_files)}.tmp",
                        )
                        try:
                            imregrid(
                                imagename=str(pb_path),
                                template=mosaic_path,
                                output=regridded_pb,
                                overwrite=True,
                            )
                            pb_img.close()
                            pb_img = casaimage(regridded_pb)
                            pb_data = pb_img.getdata()
                            if pb_data.ndim == 2:
                                pb_2d = pb_data
                            elif pb_data.ndim == 4:
                                pb_2d = pb_data[0, 0, :, :]
                            else:
                                pb_2d = pb_data.squeeze()
                                if pb_2d.ndim > 2:
                                    pb_2d = pb_2d[0, :, :] if pb_2d.ndim == 3 else pb_2d
                        except Exception as e:
                            LOG.warning(f"Failed to regrid PB for {tile}: {e}")
                            pb_img.close()
                            continue

                    # Accumulate PB response (use max across tiles for each pixel)
                    pb_response_map = np.maximum(pb_response_map, pb_2d)

                    pb_img.close()

                except Exception as e:
                    LOG.warning(f"Failed to read PB image {pb_path}: {e}")

            # Get noise variance
            noise_var = 1.0
            if metrics.rms_noise is not None and metrics.rms_noise > 0:
                noise_var = metrics.rms_noise**2

            # Accumulate weighted noise variance
            # For each pixel, accumulate 1/noise_variance (inverse variance weighting)
            inv_var = 1.0 / noise_var if noise_var > 0 else 1.0
            noise_variance_map += inv_var

            # Count tiles contributing to each pixel
            # For now, mark all pixels (could be refined based on PB threshold)
            tile_count_map += 1

            # Integration time (placeholder - would need MS metadata)
            # For now, assume equal integration time per tile
            # Units: tile counts (would convert to seconds if available)
            integration_time_map += 1.0

        # Normalize noise variance map (convert back to variance)
        # noise_variance_map currently contains sum(1/variance), so invert
        mask = noise_variance_map > 0
        noise_variance_map[mask] = 1.0 / noise_variance_map[mask]
        noise_variance_map[~mask] = np.nan

        # Create output images
        base_path = os.path.join(output_dir, mosaic_base)

        # 1. Primary beam response map
<<<<<<< HEAD
        pb_response_path = f"{base_path}_pb_response"
        pb_response_data = pb_response_map[np.newaxis, np.newaxis, :, :]
        pb_response_img = casaimage(
            pb_response_path, shape=pb_response_data.shape, coordsys=coord_sys)
        pb_response_img.putdata(pb_response_data.astype(np.float32))
        del pb_response_img
        metric_files['pb_response'] = pb_response_path

        # 2. Noise variance map
        noise_var_path = f"{base_path}_noise_variance"
        noise_var_data = noise_variance_map[np.newaxis, np.newaxis, :, :]
        noise_var_img = casaimage(
            noise_var_path, shape=noise_var_data.shape, coordsys=coord_sys)
        noise_var_img.putdata(noise_var_data.astype(np.float32))
        del noise_var_img
        metric_files['noise_variance'] = noise_var_path

        # 3. Tile count map
        tile_count_path = f"{base_path}_tile_count"
        tile_count_data = tile_count_map.astype(
            np.float32)[np.newaxis, np.newaxis, :, :]
        tile_count_img = casaimage(
            tile_count_path, shape=tile_count_data.shape, coordsys=coord_sys)
        tile_count_img.putdata(tile_count_data)
        del tile_count_img
        metric_files['tile_count'] = tile_count_path

        # 4. Integration time map
        int_time_path = f"{base_path}_integration_time"
        int_time_data = integration_time_map[np.newaxis, np.newaxis, :, :]
        integration_time_img = casaimage(
            int_time_path, shape=int_time_data.shape, coordsys=coord_sys)
        integration_time_img.putdata(int_time_data.astype(np.float32))
        del integration_time_img
        metric_files['integration_time'] = int_time_path

        # 5. Coverage map (binary: 1 if tile contributes, 0 otherwise)
        coverage_map = (tile_count_map > 0).astype(np.float32)
        coverage_path = f"{base_path}_coverage"
        coverage_data = coverage_map[np.newaxis, np.newaxis, :, :]
        coverage_img = casaimage(
            coverage_path, shape=coverage_data.shape, coordsys=coord_sys)
        coverage_img.putdata(coverage_data)
        del coverage_img
        metric_files['coverage'] = coverage_path
=======
        pb_response_img = casaimage()
        pb_response_img.fromarray(
            outfile=f"{base_path}_pb_response",
            pixels=pb_response_map[np.newaxis, np.newaxis, :, :],
            csys=coord_sys,
            overwrite=True,
        )
        pb_response_img.close()
        metric_files["pb_response"] = f"{base_path}_pb_response"

        # 2. Noise variance map
        noise_var_img = casaimage()
        noise_var_img.fromarray(
            outfile=f"{base_path}_noise_variance",
            pixels=noise_variance_map[np.newaxis, np.newaxis, :, :],
            csys=coord_sys,
            overwrite=True,
        )
        noise_var_img.close()
        metric_files["noise_variance"] = f"{base_path}_noise_variance"

        # 3. Tile count map
        tile_count_img = casaimage()
        tile_count_img.fromarray(
            outfile=f"{base_path}_tile_count",
            pixels=tile_count_map.astype(np.float32)[np.newaxis, np.newaxis, :, :],
            csys=coord_sys,
            overwrite=True,
        )
        tile_count_img.close()
        metric_files["tile_count"] = f"{base_path}_tile_count"

        # 4. Integration time map
        integration_time_img = casaimage()
        integration_time_img.fromarray(
            outfile=f"{base_path}_integration_time",
            pixels=integration_time_map[np.newaxis, np.newaxis, :, :],
            csys=coord_sys,
            overwrite=True,
        )
        integration_time_img.close()
        metric_files["integration_time"] = f"{base_path}_integration_time"

        # 5. Coverage map (binary: 1 if tile contributes, 0 otherwise)
        coverage_map = (tile_count_map > 0).astype(np.float32)
        coverage_img = casaimage()
        coverage_img.fromarray(
            outfile=f"{base_path}_coverage",
            pixels=coverage_map[np.newaxis, np.newaxis, :, :],
            csys=coord_sys,
            overwrite=True,
        )
        coverage_img.close()
        metric_files["coverage"] = f"{base_path}_coverage"
>>>>>>> e44dfe70

        # Export as FITS
        if exportfits:
            for metric_name, metric_path in list(metric_files.items()):
                fits_path = f"{metric_path}.fits"
                try:
                    exportfits(
                        imagename=metric_path,
                        fitsimage=fits_path,
                        overwrite=True,
                    )
                    # Update to FITS path
                    metric_files[metric_name] = fits_path
                except Exception as e:
                    LOG.warning(f"Failed to export {metric_name} to FITS: {e}")

        # Cleanup - casaimage doesn't have close() method
        del mosaic_img

        LOG.info(f"Generated mosaic metrics: {list(metric_files.keys())}")

    except Exception as e:
        LOG.error(f"Failed to generate mosaic metrics: {e}")
        import traceback

        traceback.print_exc()

    return metric_files


def _calculate_mosaic_bounds(tiles: List[str]) -> Tuple[float, float, float, float]:
    """
    Calculate bounding box (RA_min, RA_max, Dec_min, Dec_max) from all tiles.

    Args:
        tiles: List of tile image paths

    Returns:
        Tuple of (RA_min, RA_max, Dec_min, Dec_max) in degrees
    """
    try:
        import numpy as np
        from astropy.io import fits
        from astropy.wcs import WCS

        from dsa110_contimg.utils.runtime_safeguards import (
            validate_wcs_4d,
            wcs_pixel_to_world_safe,
        )
    except ImportError:
        # Fallback: try using CASA to get coordinates
        import numpy as np

        LOG.warning("astropy not available, using CASA for coordinate extraction")
        from casacore.images import image as casaimage

        ra_min_list, ra_max_list = [], []
        dec_min_list, dec_max_list = [], []

        for tile in tiles:
            try:
                img = casaimage(str(tile))
                # Use coordinates() directly (correct API for casacore.images.image)
                coordsys = img.coordinates()

                # Get image shape
                shape = img.shape()
                if len(shape) >= 2:
                    ny, nx = shape[-2], shape[-1]
                else:
                    ny, nx = shape[0], shape[1] if len(shape) > 1 else shape[0]

                # Get corner coordinates
                corners_pix = [[0, 0], [nx - 1, 0], [0, ny - 1], [nx - 1, ny - 1]]

                ras, decs = [], []
                for x, y in corners_pix:
                    try:
                        # Try toworld() first (for coordsys objects)
                        try:
                            world = coordsys.toworld([y, x])
                        except AttributeError:
                            # Fallback to toworldmany() for coordinates() objects
                            world_list = coordsys.toworldmany([[y, x]])
                            world = world_list[0] if world_list else None
                            if world is None:
                                continue

                        # Extract RA/Dec values, handling arrays
                        ra_val = world[0]
                        dec_val = world[1] if len(world) >= 2 else None

                        if isinstance(ra_val, np.ndarray):
                            ra_val = ra_val[0] if ra_val.size > 0 else None
                        if isinstance(dec_val, np.ndarray):
                            dec_val = dec_val[0] if dec_val.size > 0 else None

                        if ra_val is not None and dec_val is not None:
                            # CASA returns [RA, Dec] in radians
                            ra_deg = np.degrees(float(ra_val))
                            dec_deg = np.degrees(float(dec_val))
                            ras.append(ra_deg)
                            decs.append(dec_deg)
                    except Exception:
                        pass

                if ras and decs:
                    ra_min_list.append(min(ras))
                    ra_max_list.append(max(ras))
                    dec_min_list.append(min(decs))
                    dec_max_list.append(max(decs))

                # Try to close image (may not exist for FITS files)
                try:
                    img.close()
                except AttributeError:
                    pass
            except Exception as e:
                LOG.warning(f"Failed to get coordinates from {tile}: {e}")
                continue

        if not ra_min_list:
            raise ValueError("Could not extract coordinates from any tile")

        return (
            min(ra_min_list),
            max(ra_max_list),
            min(dec_min_list),
            max(dec_max_list),
        )

    # Use astropy (preferred method)
    ra_min_list, ra_max_list = [], []
    dec_min_list, dec_max_list = [], []

    for tile in tiles:
        try:
            with fits.open(tile) as hdul:
                hdr = hdul[0].header
                # Use celestial WCS (RA/Dec only) for 4D images
                wcs = WCS(hdr).celestial

                # Get image shape
                data = hdul[0].data
                if data.ndim >= 2:
                    ny, nx = data.shape[-2], data.shape[-1]
                else:
                    ny, nx = data.shape[0], (
                        data.shape[1] if data.ndim > 1 else data.shape[0]
                    )

                # Get corner coordinates
                corners_pix = [[0, 0], [nx - 1, 0], [0, ny - 1], [nx - 1, ny - 1]]

                wcs_validated, is_4d, defaults = validate_wcs_4d(wcs)
                corners_world = [
                    wcs_pixel_to_world_safe(wcs_validated, c[1], c[0], is_4d, defaults)
                    for c in corners_pix
                ]
                ras = [c[0] for c in corners_world]
                decs = [c[1] for c in corners_world]

                ra_min_list.append(min(ras))
                ra_max_list.append(max(ras))
                dec_min_list.append(min(decs))
                dec_max_list.append(max(decs))
        except Exception as e:
            LOG.warning(f"Failed to get coordinates from {tile}: {e}")
            continue

    if not ra_min_list:
        raise ValueError("Could not extract coordinates from any tile")

    return (min(ra_min_list), max(ra_max_list), min(dec_min_list), max(dec_max_list))


def _create_common_coordinate_system(
    ra_min: float,
    ra_max: float,
    dec_min: float,
    dec_max: float,
    pixel_scale_arcsec: float = 2.0,
    padding_pixels: int = 10,
    template_tile: Optional[str] = None,
    output_dir: Optional[str] = None,
):
    """
    Create a common coordinate system that encompasses all tiles.

    Creates a template image with the desired coordinate system by:
    1. Using an existing tile as a template for coordinate system structure
    2. Modifying its coordinate system to match the desired bounds
    3. Creating a new template image with the modified coordinate system

    Args:
        ra_min, ra_max: RA range in degrees
        dec_min, dec_max: Dec range in degrees
        pixel_scale_arcsec: Pixel scale in arcseconds (default: 2.0)
        padding_pixels: Extra pixels to add on each side
        template_tile: Path to a tile to use as template (required)
        output_dir: Directory for temporary template image

    Returns:
        Tuple of (template_image_path, shape) where template_image_path
        is the path to a CASA image with the desired coordinate system
    """
    import os
    import tempfile

    import numpy as np
    from casacore.images import image as casaimage
    from casatasks import immath, imregrid

    if template_tile is None:
        raise ValueError("template_tile is required to create coordinate system")

    # Calculate center
    ra_center = (ra_min + ra_max) / 2.0
    dec_center = (dec_min + dec_max) / 2.0

    # Calculate size in degrees
    ra_span = ra_max - ra_min
    dec_span = dec_max - dec_min

    # Convert pixel scale to degrees
    pixel_scale_deg = pixel_scale_arcsec / 3600.0

    # Calculate output size in pixels (with padding)
    nx = int(np.ceil(ra_span / pixel_scale_deg)) + 2 * padding_pixels
    ny = int(np.ceil(dec_span / pixel_scale_deg)) + 2 * padding_pixels

    # Create template image directory
    if output_dir is None:
        output_dir = tempfile.mkdtemp(prefix="mosaic_template_")
    else:
        os.makedirs(output_dir, exist_ok=True)

    template_image_path = os.path.join(output_dir, "common_template.image")

    # Convert FITS to CASA image if needed (imregrid requires CASA image format)
    template_tile_casa = template_tile
    if template_tile.endswith(".fits"):
        # Convert FITS to CASA image format for template
        template_tile_casa = os.path.join(output_dir, "template_tile_casa.image")
        if os.path.exists(template_tile_casa):
            import shutil

            if os.path.isdir(template_tile_casa):
                shutil.rmtree(template_tile_casa)

        try:
            from casatasks import importfits

            importfits(
                fitsimage=template_tile, imagename=template_tile_casa, overwrite=True
            )
            LOG.debug(f"Converted FITS template to CASA image: {template_tile_casa}")
        except Exception as e:
            LOG.warning(
                f"Could not convert FITS to CASA image: {e}, using FITS directly"
            )
            template_tile_casa = template_tile

    # Use template tile to get coordinate system structure
    template_img = casaimage(template_tile_casa)
    template_coordsys = template_img.coordinates()

    # Get direction coordinate and modify it
    dir_coord = template_coordsys.get_coordinate("direction")

    # Convert to radians
    ra_center_rad = np.radians(ra_center)
    dec_center_rad = np.radians(dec_center)
    pixel_scale_rad = np.radians(pixel_scale_deg)

    # Modify the direction coordinate
    dir_coord.set_referencevalue([ra_center_rad, dec_center_rad])
    dir_coord.set_referencepixel([nx / 2.0, ny / 2.0])
    dir_coord.set_increment([-pixel_scale_rad, pixel_scale_rad])

    # Create a new coordinate system with modified direction coordinate
    # Create a new image directly with the modified coordinate system
    try:
        # Remove existing template if it exists
        if os.path.exists(template_image_path):
            import shutil

            if os.path.isdir(template_image_path):
                shutil.rmtree(template_image_path)
            else:
                os.remove(template_image_path)

        # Create new coordinate system with modified direction coordinate
        from casacore.images.coordinates import coordinatesystem

        # Get the coordinate system record structure from template
        # and modify the direction coordinate in it
        coordsys_dict = template_coordsys.dict()

        # Modify the direction coordinate in the record
        # CASA uses 'direction0', 'stokes1', 'spectral2' etc. as keys
        dir_coord_dict = dir_coord.dict()
        if "direction0" in coordsys_dict:
            # Update existing direction coordinate
            coordsys_dict["direction0"] = dir_coord_dict
        else:
            # Add direction coordinate (shouldn't happen, but handle it)
            coordsys_dict["direction0"] = dir_coord_dict

        # Create coordinate system from record
        new_coordsys = coordinatesystem(coordsys_dict)

        # Create image shape - handle 2D vs 4D
        # Check if template has stokes/frequency dimensions
        template_shape = template_img.shape()
        if len(template_shape) == 4:
            # 4D: [stokes, freq, y, x]
            image_shape = [template_shape[0], template_shape[1], ny, nx]
        elif len(template_shape) == 2:
            # 2D: [y, x]
            image_shape = [ny, nx]
        else:
            # Use 2D for simplicity
            image_shape = [ny, nx]

        # Create new image with modified coordinate system
        new_img = casaimage(
            template_image_path,
            shape=image_shape,
            coordsys=new_coordsys,
            overwrite=True,
        )

        # Fill with zeros
        new_img.putdata(np.zeros(image_shape, dtype=np.float32))

        try:
            new_img.close()
        except AttributeError:
            pass

        LOG.debug(
            f"Created template image: {template_image_path} with shape {image_shape}"
        )

    except Exception as e:
        # Fallback: create a simple template with correct shape
        # Even if coordinate system creation fails, we need the right shape
        LOG.warning(
            f"Could not create custom template image: {e}, creating simple template with correct shape"
        )
        import traceback

        LOG.debug(traceback.format_exc())

        # Create a simple template image with the correct shape
        # Use the template tile's coordinate system but create with desired shape
        try:
            # Get shape from template
            template_shape = template_img.shape()
            if len(template_shape) == 4:
                image_shape = [template_shape[0], template_shape[1], ny, nx]
            else:
                image_shape = [ny, nx]

            # Create image with template's coordinate system but desired shape
            # This will have wrong coordinates but right shape for regridding
            new_img = casaimage(
                template_image_path,
                shape=image_shape,
                coordsys=template_coordsys,
                overwrite=True,
            )
            new_img.putdata(np.zeros(image_shape, dtype=np.float32))
            try:
                new_img.close()
            except AttributeError:
                pass
            LOG.debug(f"Created fallback template with shape {image_shape}")
        except Exception as e2:
            # Last resort: use template tile (wrong shape, but will work for coordinate system)
            LOG.warning(
                f"Could not create fallback template: {e2}, using template tile"
            )
            template_image_path = template_tile_casa

    try:
        template_img.close()
    except AttributeError:
        pass

    return template_image_path, (ny, nx)


def _build_weighted_mosaic_linearmosaic(
    tiles: List[str],
    metrics_dict: dict,
    output_path: str,
) -> None:
    """
    Build mosaic using CASA's linearmosaic tool (primary method).

    Uses CASA's built-in linearmosaic tool which handles:
    - Primary beam weighting (optimal Sault weighting)
    - Coordinate system alignment
    - Weighted combination

    Weighting scheme: Optimal Sault weighting
    I^lm(θ) = Σ_p A_p(θ)(I_p(θ)A_p(θ))w_p / Σ_p A_p²(θ)w_p

    Args:
        tiles: List of tile image paths (should be PB-corrected images)
        metrics_dict: Dictionary mapping tile paths to TileQualityMetrics
        output_path: Output mosaic path (CASA image format)

    Raises:
        CASAToolError: If linearmosaic tool is not available
        MosaicError: If mosaicking fails
    """
    import tempfile
    import shutil
    from pathlib import Path

<<<<<<< HEAD
    LOG.info(
        f"Building mosaic using linearmosaic tool with {len(tiles)} tiles")

    # Basic validation
    if not tiles:
        raise MosaicError("No tiles provided", "tiles list is empty")
    if not output_path:
        raise MosaicError("Output path is empty", "Must provide output_path")
=======
    print(
        f"[DEBUG] =========================================",
        file=sys.stderr,
        flush=True,
    )
    print(
        f"[DEBUG] CHECKPOINT: Starting _build_weighted_mosaic",
        file=sys.stderr,
        flush=True,
    )
    print(f"[DEBUG] Number of tiles: {len(tiles)}", file=sys.stderr, flush=True)
    print(f"[DEBUG] Output path: {output_path}", file=sys.stderr, flush=True)
    print(f"[DEBUG] Tile paths:", file=sys.stderr, flush=True)
    for i, tile in enumerate(tiles):
        print(f"[DEBUG]   [{i+1}] {tile}", file=sys.stderr, flush=True)
    print(
        f"[DEBUG] =========================================",
        file=sys.stderr,
        flush=True,
    )

    # AGGRESSIVE VALIDATION: Fail immediately on invalid inputs
    if DEBUG_AGGRESSIVE_VALIDATION:
        if not tiles:
            raise MosaicError("No tiles provided", "tiles list is empty")
        if len(tiles) == 0:
            raise MosaicError("Empty tiles list", "Must provide at least one tile")
        for i, tile in enumerate(tiles):
            if not tile:
                raise MosaicError(
                    f"Tile {i+1} is empty", "All tiles must be non-empty paths"
                )
            if not isinstance(tile, str):
                raise MosaicError(f"Tile {i+1} is not a string", f"Got {type(tile)}")
            if not os.path.exists(tile):
                raise MosaicError(
                    f"Tile {i+1} does not exist: {tile}",
                    "All tiles must exist before building mosaic",
                )
        if not output_path:
            raise MosaicError("Output path is empty", "Must provide output_path")
        if not isinstance(output_path, str):
            raise MosaicError(
                f"Output path is not a string", f"Got {type(output_path)}"
            )
        print(
            f"[DEBUG] ✓ Aggressive validation passed: {len(tiles)} tiles, all exist",
            file=sys.stderr,
            flush=True,
        )
>>>>>>> e44dfe70

    # Check all tiles exist
    for i, tile in enumerate(tiles):
        if not os.path.exists(tile):
            raise MosaicError(
                f"Tile {i+1} does not exist: {tile}",
                "All tiles must exist before building mosaic"
            )

    try:
<<<<<<< HEAD
        from casatools import linearmosaic
        from casatasks import importfits, imregrid
        from casacore.images import image as casaimage
        import numpy as np
=======
        import numpy as np
        from casacore.images import image as casaimage
        from casatasks import immath, imregrid

        from .error_handling import (
            handle_casa_tool_error,
            safe_casaimage_open,
            validate_image_before_read,
            validate_image_data,
        )
>>>>>>> e44dfe70
    except ImportError as e:
        raise CASAToolError(
            f"CASA not available: {e}",
            "Ensure CASA is installed and available in the environment. "
            "Try: conda activate casa6",
        ) from e

    # Convert FITS to CASA format if needed
    temp_dir = tempfile.mkdtemp(prefix='mosaic_linearmosaic_')
    try:
<<<<<<< HEAD
        casa_tiles = []
        for i, tile in enumerate(tiles):
            if tile.endswith('.fits'):
                casa_tile = os.path.join(temp_dir, f'tile_{i}.image')
                if not os.path.exists(casa_tile):
                    LOG.debug(f"Converting FITS to CASA: {Path(tile).name}")
                    importfits(fitsimage=tile,
                               imagename=casa_tile, overwrite=True)
                casa_tiles.append(casa_tile)
            else:
                casa_tiles.append(tile)
=======
        ra_min, ra_max, dec_min, dec_max = _calculate_mosaic_bounds(tiles)
        LOG.info(
            f"Mosaic bounds: RA=[{ra_min:.6f}°, {ra_max:.6f}°], "
            f"Dec=[{dec_min:.6f}°, {dec_max:.6f}°]"
        )
        LOG.info(f"Mosaic span: RA={ra_max-ra_min:.6f}°, Dec={dec_max-dec_min:.6f}°")
    except Exception as e:
        LOG.error(f"Failed to calculate mosaic bounds: {e}")
        raise MosaicError(
            f"Could not determine mosaic bounds from tiles: {e}",
            "Ensure all tiles have valid WCS information.",
        ) from e

    # Create common coordinate system
    LOG.info("Creating common coordinate system for mosaic...")
    try:
        # Get pixel scale from first tile (assume all tiles have same scale)
        first_tile_img = casaimage(str(tiles[0]))
        # Try coordsys() first, fallback to coordinates() for FITS files
        try:
            first_coordsys = first_tile_img.coordsys()
        except AttributeError:
            first_coordsys = first_tile_img.coordinates()

        try:
            # Try to get pixel scale from coordinate system
            # Handle both coordsys() and coordinates() objects
            try:
                cdelt = first_coordsys.increment()
            except AttributeError:
                cdelt = first_coordsys.get_increment()

            # Extract scalar value, handling arrays
            cdelt_val = cdelt[0] if len(cdelt) >= 1 else None
            if isinstance(cdelt_val, np.ndarray):
                cdelt_val = cdelt_val[0] if cdelt_val.size > 0 else None

            if cdelt_val is not None:
                # cdelt is in radians, convert to arcsec
                pixel_scale_arcsec = abs(np.degrees(float(cdelt_val))) * 3600.0
            else:
                raise ValueError("Could not extract pixel scale")
        except Exception:
            # Fallback to default
            pixel_scale_arcsec = 2.0
            LOG.warning(
                f'Could not determine pixel scale from first tile, using default {pixel_scale_arcsec}"'
            )
>>>>>>> e44dfe70

        # Get PB images and prepare for linearmosaic
        from .validation import _find_pb_path
        from .coordinate_utils import check_tile_overlaps_template, filter_tiles_by_overlap

        pb_images = []
        regridded_tiles = []
        regridded_pbs = []
        template_tile = casa_tiles[0]

<<<<<<< HEAD
        # Pre-validate tile overlap with template before regridding
        # This prevents "All output pixels are masked" errors
        overlapping_tiles, skipped_list = filter_tiles_by_overlap(
            casa_tiles, template_tile, margin_pixels=10
        )

        if len(overlapping_tiles) < len(casa_tiles):
            skipped_count = len(casa_tiles) - len(overlapping_tiles)
            LOG.warning(
                f"Filtered {skipped_count} tiles that don't overlap template. "
                f"Proceeding with {len(overlapping_tiles)} tiles."
=======
        if len(first_tile_shape) == 4:
            # Tiles are 4D, so common_shape must be 4D: [stokes, freq, y, x]
            common_shape = [first_tile_shape[0], first_tile_shape[1], ny, nx]
            print(
                f"[DEBUG] Tiles are 4D, using 4D common_shape: {common_shape} (spatial: {ny}x{nx})",
                file=sys.stderr,
                flush=True,
            )
        else:
            # Tiles are 2D, use 2D common_shape: [y, x]
            common_shape = [ny, nx]
            print(
                f"[DEBUG] Tiles are 2D, using 2D common_shape: {common_shape}",
                file=sys.stderr,
                flush=True,
            )

        # Use first tile as template for coordinate system structure
        # imregrid will use shape parameter to set output size
        # Convert FITS to CASA format if needed (imregrid requires CASA images)
        print(
            f"[DEBUG] CHECKPOINT: Starting template preparation",
            file=sys.stderr,
            flush=True,
        )
        template_tile = tiles[0]
        print(
            f"[DEBUG] Template tile (first): {template_tile}",
            file=sys.stderr,
            flush=True,
        )

        if not os.path.exists(template_tile):
            raise MosaicError(
                f"Template tile does not exist: {template_tile}",
                "First tile must exist to use as template.",
>>>>>>> e44dfe70
            )
            # Update tiles and casa_tiles to only include overlapping ones
            overlapping_indices = [i for i, ct in enumerate(
                casa_tiles) if ct in overlapping_tiles]
            tiles = [tiles[i] for i in overlapping_indices]
            casa_tiles = overlapping_tiles

            # Ensure we have at least one tile
            if not casa_tiles:
                raise MosaicError(
                    "No tiles overlap with template coordinate system",
                    "All tiles were filtered out due to coordinate system mismatch. "
                    "Check that tiles have compatible coordinate systems."
                )

<<<<<<< HEAD
        # Regrid all tiles and PB images to common coordinate system
        for i, (tile, casa_tile) in enumerate(zip(tiles, casa_tiles)):
            metrics = metrics_dict.get(
                tile, TileQualityMetrics(tile_path=tile))

            # Get PB path
            pb_path = metrics.pb_path
            if not pb_path:
                pb_path = _find_pb_path(tile)

            if not pb_path or not os.path.exists(pb_path):
                raise MissingPrimaryBeamError(
                    f"PB image not found for tile {i+1}: {Path(tile).name}",
                    "linearmosaic requires PB images for optimal weighting"
                )

            # Regrid tile to template
            # Note: Overlap has already been validated, but we still catch errors
            # in case of edge cases or coordinate system issues
            regridded_tile = os.path.join(temp_dir, f'regrid_tile_{i}.image')
            if not os.path.exists(regridded_tile):
                LOG.debug(f"Regridding tile {i+1}/{len(casa_tiles)}")
                try:
                    imregrid(
                        imagename=casa_tile,
                        template=template_tile,
                        output=regridded_tile,
                        overwrite=True
                    )
                except RuntimeError as e:
                    if "All output pixels are masked" in str(e):
                        LOG.warning(
                            f"Tile regridding failed for tile {i+1} (all pixels masked): {Path(tile).name}. "
                            f"This should have been caught by pre-validation. Skipping this tile."
                        )
                        continue
                    else:
                        raise

            # Regrid PB to template
            regridded_pb = os.path.join(temp_dir, f'regrid_pb_{i}.image')
            if not os.path.exists(regridded_pb):
                LOG.debug(f"Regridding PB {i+1}/{len(casa_tiles)}")
                try:
                    imregrid(
                        imagename=pb_path,
                        template=template_tile,
                        output=regridded_pb,
                        overwrite=True
                    )
                except RuntimeError as e:
                    if "All output pixels are masked" in str(e):
                        LOG.warning(
                            f"PB regridding failed for tile {i+1} (all pixels masked): {Path(tile).name}. "
                            f"Skipping this tile."
                        )
                        continue
                    else:
                        raise

            regridded_tiles.append(regridded_tile)
            regridded_pbs.append(regridded_pb)

        if not regridded_tiles:
            raise MosaicError(
                "No tiles could be regridded successfully",
                "All tiles failed regridding (all pixels masked). Check coordinate systems."
            )

        # Get output image properties from first tile
        img = casaimage(regridded_tiles[0])
        shape = img.shape()
        coordsys = img.coordinates()

        # Extract direction info for output image
        # Use casacore API: get_coordinate('direction') returns the direction coordinate object
        try:
            dir_coord = coordsys.get_coordinate('direction')
            ref_val = dir_coord.get_referencevalue()
            ref_pix = dir_coord.get_referencepixel()
            inc = dir_coord.get_increment()
            # linearmosaic expects imagecenter as list of strings with units
            import numpy as np
            ra_deg = np.degrees(ref_val[0])
            dec_deg = np.degrees(ref_val[1])
            # RA, Dec as strings with units
            imagecenter = [f"{ra_deg}deg", f"{dec_deg}deg"]
            # Cell size should also be in degrees for linearmosaic
            cellx = [abs(np.degrees(inc[0]))]  # Cell size in degrees
            celly = [abs(np.degrees(inc[1]))]
        except (KeyError, AttributeError, ValueError) as e:
            raise MosaicError(
                f"Could not find direction coordinate in tile: {e}",
                "Tiles must have valid direction coordinates"
            )

        # Get image dimensions
        nx = shape[-1] if len(shape) >= 2 else 128
        ny = shape[-2] if len(shape) >= 2 else 128
        del img

        # Create linearmosaic tool instance
        lm = linearmosaic()

        # Set optimal weighting (default, but explicit)
        lm.setlinmostype('optimal')

        # Define output image
        output_weight = str(output_path).replace('.image', '_weight.image')
        if os.path.exists(str(output_path)):
            shutil.rmtree(str(output_path))
        if os.path.exists(output_weight):
            shutil.rmtree(output_weight)

        # Define output image with proper parameters
        lm.defineoutputimage(
            nx=nx,
            ny=ny,
            cellx=cellx,
            celly=celly,
            imagecenter=imagecenter,
            outputimage=str(output_path),
            outputweight=output_weight
        )
=======
        template_output_dir = os.path.join(
            os.path.dirname(output_path), ".mosaic_template"
        )
        print(
            f"[DEBUG] Template output directory: {template_output_dir}",
            file=sys.stderr,
            flush=True,
        )
        os.makedirs(template_output_dir, exist_ok=True)

        if not os.path.isdir(template_output_dir):
            raise MosaicError(
                f"Failed to create template directory: {template_output_dir}",
                "Check disk space and permissions.",
            )

        if template_tile.endswith(".fits"):
            template_image_path = os.path.join(
                template_output_dir, "template_casa.image"
            )
            print(
                f"[DEBUG] FITS template detected, target CASA path: {template_image_path}",
                file=sys.stderr,
                flush=True,
            )

            if not os.path.exists(template_image_path):
                print(
                    f"[DEBUG] Converting FITS to CASA: {Path(template_tile).name} -> {Path(template_image_path).name}",
                    file=sys.stderr,
                    flush=True,
                )
                LOG.info(
                    f"Converting template FITS to CASA format: {Path(template_tile).name} -> {Path(template_image_path).name}"
                )
                sys.stderr.flush()

                from casatasks import importfits

                import_start = time.time()
                importfits(
                    fitsimage=template_tile,
                    imagename=template_image_path,
                    overwrite=True,
                )
                import_elapsed = time.time() - import_start
                print(
                    f"[DEBUG] FITS import completed in {import_elapsed:.2f}s",
                    file=sys.stderr,
                    flush=True,
                )

                if not os.path.exists(template_image_path):
                    raise MosaicError(
                        f"FITS conversion failed: {template_image_path} does not exist after importfits",
                        "Check CASA importfits output for errors.",
                    )
                print(
                    f"[DEBUG] ✓ FITS conversion verified: {template_image_path} exists",
                    file=sys.stderr,
                    flush=True,
                )
            else:
                print(
                    f"[DEBUG] Using existing CASA template: {Path(template_image_path).name}",
                    file=sys.stderr,
                    flush=True,
                )
                LOG.info(
                    f"Using existing CASA template: {Path(template_image_path).name}"
                )
        else:
            # Already a CASA image directory
            template_image_path = template_tile
            print(
                f"[DEBUG] Using CASA template directory: {Path(template_tile).name}",
                file=sys.stderr,
                flush=True,
            )
            LOG.info(f"Using CASA template directory: {Path(template_tile).name}")

        # CRITICAL: Verify template is in CASA format (not FITS)
        print(f"[DEBUG] Validating template format...", file=sys.stderr, flush=True)
        if template_image_path.endswith(".fits"):
            print(
                f"[ERROR] Template is FITS format: {template_image_path}",
                file=sys.stderr,
                flush=True,
            )
            raise MosaicError(
                f"Template image must be in CASA format, not FITS: {template_image_path}",
                "FITS files must be converted to CASA format before use as template.",
            )

        if not os.path.exists(template_image_path):
            print(
                f"[ERROR] Template does not exist: {template_image_path}",
                file=sys.stderr,
                flush=True,
            )
            raise MosaicError(
                f"Template image does not exist: {template_image_path}",
                "Check that FITS to CASA conversion succeeded.",
            )

        print(
            f"[DEBUG] ✓ Template validation passed: {template_image_path}",
            file=sys.stderr,
            flush=True,
        )

        # AGGRESSIVE VALIDATION: Verify template is actually readable
        if DEBUG_AGGRESSIVE_VALIDATION:
            try:
                test_img = casaimage(template_image_path)
                test_shape = test_img.shape()
                test_coordsys = test_img.coordinates()
                try:
                    test_img.close()
                except AttributeError:
                    pass
                print(
                    f"[DEBUG] ✓ Template image is readable: shape={test_shape}",
                    file=sys.stderr,
                    flush=True,
                )
            except Exception as e:
                raise MosaicError(
                    f"Template image is not readable: {e}",
                    f"Template path: {template_image_path}",
                ) from e

        LOG.info(
            f"Common regridding shape: {common_shape} (RA span: {ra_span:.6f}°, Dec span: {dec_span:.6f}°)"
        )
        LOG.info(f"Template image path: {template_image_path}")
        sys.stderr.flush()
    except Exception as e:
        print(
            f"[ERROR] Failed to create common coordinate system: {e}",
            file=sys.stderr,
            flush=True,
        )
        import traceback

        print(
            f"[ERROR] Traceback:\n{traceback.format_exc()}", file=sys.stderr, flush=True
        )
        LOG.error(f"Failed to create common coordinate system: {e}")
        raise MosaicError(
            f"Could not create common coordinate system: {e}",
            "Check that CASA coordinate system creation is working.",
        ) from e

    # Check if we have PB images for all tiles (using cache)
    from .cache import get_cache

    cache = get_cache()
    pb_paths = []
    for tile in tiles:
        metrics = metrics_dict.get(tile, TileQualityMetrics(tile_path=tile))
        pb_path = metrics.pb_path
        if not pb_path:
            # Try to find PB path using cache
            from .validation import _find_pb_path

            pb_path = cache.get_pb_path(tile, _find_pb_path)

        if pb_path and os.path.exists(pb_path):
            pb_paths.append(pb_path)
        else:
            pb_paths.append(None)

    has_all_pb_images = all(pb_path is not None for pb_path in pb_paths)

    if not has_all_pb_images:
        LOG.warning(
            "Primary beam images not available for all tiles, "
            "using noise-weighted combination instead of PB-weighted"
        )
        # Fall back to noise-weighted combination
        noise_weights = []
        for tile in tiles:
            metrics = metrics_dict.get(tile, TileQualityMetrics(tile_path=tile))
            if metrics.rms_noise is not None and metrics.rms_noise > 0:
                weight = 1.0 / (metrics.rms_noise**2)
            else:
                weight = 1.0
            noise_weights.append(weight)
>>>>>>> e44dfe70

        # Make mosaic with PB-weighted combination
        # imageweighttype=1: images are apodized by primary beam (PB-corrected)
        # weighttype=1: weight images are sum of Primary beams
        lm.makemosaic(
            images=regridded_tiles,
            weightimages=regridded_pbs,
            imageweighttype=1,  # PB-corrected images
            weighttype=1  # PB weight images
        )

<<<<<<< HEAD
        LOG.info(f"✓ Built PB-weighted mosaic using linearmosaic tool")

        # Cleanup linearmosaic tool
        del lm

    except Exception as e:
        # Re-raise with context
        if isinstance(e, (CASAToolError, MosaicError, MissingPrimaryBeamError)):
            raise
        raise MosaicError(
            f"linearmosaic failed: {e}",
            "Consider using fallback method (imregrid + immath)"
        ) from e
    finally:
        # Cleanup temporary directory
        if os.path.exists(temp_dir):
            try:
                shutil.rmtree(temp_dir)
            except Exception as e:
                LOG.warning(
                    f"Failed to cleanup temp directory {temp_dir}: {e}")


def _build_weighted_mosaic_imregrid_immath(
    tiles: List[str],
    metrics_dict: dict,
    output_path: str,
) -> None:
    """
    Build mosaic using imregrid + immath (fallback method).

    This function uses CASA's imregrid and immath tasks for explicit control
    over the mosaicking process. Used as fallback when linearmosaic is not
    available or fails.

    Weighting scheme (Sault): weight[k] = pb_response[k]^2 / noise_variance[k]
=======
    pb_images = []
    pb_data_list = []

    # Use the template image created earlier for regridding
    # template_image_path is guaranteed to be a CASA image (converted from FITS if needed)
    print(f"[DEBUG] CHECKPOINT: Starting PB regridding", file=sys.stderr, flush=True)
    print(f"[DEBUG] Template path: {template_image_path}", file=sys.stderr, flush=True)
    print(
        f"[DEBUG] Template exists: {os.path.exists(template_image_path)}",
        file=sys.stderr,
        flush=True,
    )
    print(
        f"[DEBUG] Template is FITS: {template_image_path.endswith('.fits')}",
        file=sys.stderr,
        flush=True,
    )

    if template_image_path.endswith(".fits"):
        print(
            f"[ERROR] CRITICAL: Template is still FITS format!",
            file=sys.stderr,
            flush=True,
        )
        raise MosaicError(
            f"Template must be CASA format but is FITS: {template_image_path}",
            "This should have been caught earlier. Check template conversion logic.",
        )

    if not os.path.exists(template_image_path):
        print(
            f"[ERROR] CRITICAL: Template does not exist!", file=sys.stderr, flush=True
        )
        raise MosaicError(
            f"Template image missing: {template_image_path}",
            "Template should have been created/validated earlier.",
        )

    LOG.info(
        f"Using CASA template image for regridding: {Path(template_image_path).name}"
    )
    sys.stderr.flush()

    try:
        for i, (tile, pb_path) in enumerate(zip(tiles, pb_paths)):
            print(
                f"[DEBUG] ===== PB REGRID {i+1}/{len(pb_paths)} =====",
                file=sys.stderr,
                flush=True,
            )
            print(f"[DEBUG] Tile: {Path(tile).name}", file=sys.stderr, flush=True)
            print(f"[DEBUG] PB path: {pb_path}", file=sys.stderr, flush=True)

            if pb_path is None:
                print(
                    f"[ERROR] PB path is None for tile {i+1}",
                    file=sys.stderr,
                    flush=True,
                )
                raise MosaicError(
                    f"No PB path for tile {i+1}: {tile}",
                    "All tiles must have PB images for PB-weighted combination.",
                )

            if not os.path.exists(pb_path):
                print(
                    f"[ERROR] PB file does not exist: {pb_path}",
                    file=sys.stderr,
                    flush=True,
                )
                raise MosaicError(
                    f"PB image missing: {pb_path}", "PB image file must exist."
                )

            try:
                pb_start = time.time()
                print(
                    f"[DEBUG] Regridding PB {i+1}/{len(pb_paths)}: {Path(pb_path).name}...",
                    file=sys.stderr,
                    flush=True,
                )
                LOG.info(
                    f"Regridding PB image {i+1}/{len(pb_paths)}: {Path(pb_path).name}..."
                )

                # Regrid PB image to common coordinate system
                # Try to use cached regridded image
                def regrid_func(imagename, template, output, overwrite):
                    print(
                        f"[DEBUG] Calling imregrid: imagename={imagename}, template={template}, output={output}",
                        file=sys.stderr,
                        flush=True,
                    )
                    if not os.path.exists(imagename):
                        raise FileNotFoundError(
                            f"Source image does not exist: {imagename}"
                        )
                    if not os.path.exists(template):
                        raise FileNotFoundError(
                            f"Template image does not exist: {template}"
                        )
                    if template.endswith(".fits"):
                        raise ValueError(
                            f"Template must be CASA format, not FITS: {template}"
                        )
                    # When using a template, imregrid uses the template's shape automatically
                    # Do NOT pass shape parameter - it causes errors with non-spatial axes
                    # The template already has the correct spatial dimensions
                    imregrid(
                        imagename=imagename,
                        template=template,
                        output=output,
                        overwrite=overwrite,
                    )
                    print(
                        f"[DEBUG] imregrid completed for {output}",
                        file=sys.stderr,
                        flush=True,
                    )

                regridded_pb = cache.get_regridded_image(
                    source_path=str(pb_path),
                    template_path=template_image_path,
                    regrid_func=regrid_func,
                    output_suffix=f"_pb_common_{i}",
                )

                if not regridded_pb:
                    print(
                        f"[DEBUG] Cache miss, using temporary file",
                        file=sys.stderr,
                        flush=True,
                    )
                    # Fallback to temporary file if caching not available
                    regridded_pb = str(output_path) + f"_pb_regrid_common_{i}.tmp"
                    print(
                        f"[DEBUG] Regridding to: {regridded_pb}",
                        file=sys.stderr,
                        flush=True,
                    )
                    try:
                        print(
                            f"[DEBUG] Pre-regrid check: source={pb_path} exists={os.path.exists(pb_path)}, template={template_image_path} exists={os.path.exists(template_image_path)}",
                            file=sys.stderr,
                            flush=True,
                        )
                        imregrid(
                            imagename=str(pb_path),
                            template=template_image_path,
                            output=regridded_pb,
                            overwrite=True,
                        )
                        print(
                            f"[DEBUG] ✓ Regridding completed: {regridded_pb}",
                            file=sys.stderr,
                            flush=True,
                        )
                        if not os.path.exists(regridded_pb):
                            raise FileNotFoundError(
                                f"Regridded output does not exist: {regridded_pb}"
                            )
                    except Exception as e:
                        print(
                            f"[ERROR] Regridding failed: {e}",
                            file=sys.stderr,
                            flush=True,
                        )
                        import traceback

                        print(
                            f"[ERROR] Traceback:\n{traceback.format_exc()}",
                            file=sys.stderr,
                            flush=True,
                        )
                        handle_casa_tool_error(
                            "imregrid",
                            e,
                            image_path=pb_path,
                            operation=f"regrid_pb_to_common_{i}",
                            template=template_image_path,
                        )
                else:
                    print(
                        f"[DEBUG] Using cached regridded PB: {regridded_pb}",
                        file=sys.stderr,
                        flush=True,
                    )
                    LOG.debug(f"Using cached regridded PB image: {regridded_pb}")

                # Read regridded PB image
                print(
                    f"[DEBUG] Reading regridded PB image: {regridded_pb}",
                    file=sys.stderr,
                    flush=True,
                )
                if not os.path.exists(regridded_pb):
                    raise FileNotFoundError(
                        f"Regridded PB image missing: {regridded_pb}"
                    )

                pb_img = casaimage(str(regridded_pb))
                print(
                    f"[DEBUG] PB image opened, reading data...",
                    file=sys.stderr,
                    flush=True,
                )
                pb_data = pb_img.getdata()
                shape = pb_img.shape()
                print(f"[DEBUG] PB data shape: {shape}", file=sys.stderr, flush=True)

                # AGGRESSIVE VALIDATION: Verify PB data is valid
                if DEBUG_AGGRESSIVE_VALIDATION:
                    if pb_data is None:
                        raise MosaicError(
                            f"PB {i+1} data is None", f"PB image: {pb_path}"
                        )
                    if pb_data.size == 0:
                        raise MosaicError(
                            f"PB {i+1} data is empty", f"PB image: {pb_path}"
                        )
                    if np.all(np.isnan(pb_data)):
                        print(
                            f"[WARNING] PB {i+1} is all NaN",
                            file=sys.stderr,
                            flush=True,
                        )
                    if np.any(np.isinf(pb_data)):
                        print(
                            f"[WARNING] PB {i+1} contains Inf values",
                            file=sys.stderr,
                            flush=True,
                        )
                    # Extract 2D shape for comparison (handle 2D or 4D arrays)
                    if pb_data.ndim == 2:
                        pb_shape_2d = pb_data.shape
                    elif pb_data.ndim == 4:
                        pb_shape_2d = pb_data.shape[2:]
                    else:
                        pb_shape_2d = pb_data.shape[-2:]
                    if pb_shape_2d != tuple(common_shape):
                        raise MosaicError(
                            f"PB {i+1} shape mismatch: got {pb_shape_2d}, expected {common_shape} (full shape: {pb_data.shape})",
                            f"PB image: {pb_path}",
                        )
                    print(
                        f"[DEBUG] ✓ PB {i+1} data validation passed: shape_2d={pb_shape_2d}",
                        file=sys.stderr,
                        flush=True,
                    )

                pb_elapsed = time.time() - pb_start
                print(
                    f"[DEBUG] ✓ PB {i+1} processed in {pb_elapsed:.2f}s",
                    file=sys.stderr,
                    flush=True,
                )
                LOG.info(f"  PB {i+1} regridded in {pb_elapsed:.1f}s: shape={shape}")

                LOG.debug(
                    f"  PB {i+1} extracting 2D response from shape {pb_data.shape}"
                )
                # Extract PB response (handle multi-dimensional arrays)
                # PB images are typically 2D [y, x] or 4D [stokes, freq, y, x]
                if pb_data.ndim == 2:
                    pb_response = pb_data
                elif pb_data.ndim == 4:
                    # Take first stokes, first frequency
                    pb_response = pb_data[0, 0, :, :]
                else:
                    # Flatten to 2D
                    pb_response = pb_data.squeeze()
                    if pb_response.ndim > 2:
                        pb_response = (
                            pb_response[0, :, :]
                            if pb_response.ndim == 3
                            else pb_response
                        )
                LOG.debug(f"  PB {i+1} extracted 2D shape: {pb_response.shape}")

                # PB data is already float32 from FITS - no conversion needed for performance
                # Will convert to float64 only during final mosaic calculation if needed
                pb_data_list.append(pb_response)
                pb_images.append(pb_img)
                LOG.info(f"  PB {i+1} processed and added to list")

            except (ImageReadError, ImageCorruptionError, IncompatibleImageFormatError):
                # Re-raise validation errors with context
                raise
            except Exception as e:
                LOG.error(f"Failed to read PB image {pb_path}: {e}")
                if "pb_img" in locals():
                    try:
                        pb_img.close()
                    except Exception:
                        pass
                # This should not happen if error handling is working correctly
                raise ImageReadError(
                    f"Failed to read primary beam image: {pb_path}",
                    f"Error: {e}. "
                    "Check if the PB image exists and is readable. "
                    "Verify the image format is supported (CASA .pb directory or FITS -beam-0.fits file).",
                    context={"tile": pb_path, "operation": f"read_pb_tile_{i}"},
                ) from e
    except Exception as e:
        # Outer try block error handling
        LOG.error(f"Unexpected error in PB reading loop: {e}")
        raise
>>>>>>> e44dfe70

    Args:
        tiles: List of tile image paths (should be PB-corrected images)
            Tiles should be in chronological order for best results.
        metrics_dict: Dictionary mapping tile paths to TileQualityMetrics
        output_path: Output mosaic path (CASA image format)
    """
    import tempfile
    import shutil
    from pathlib import Path

<<<<<<< HEAD
    LOG.info(
        f"Building mosaic using imregrid + immath (fallback method) with {len(tiles)} tiles")

    # Basic validation
    if not tiles:
        raise MosaicError("No tiles provided", "tiles list is empty")
    if not output_path:
        raise MosaicError("Output path is empty", "Must provide output_path")
=======
    # Step 2: Regrid all tile images to common coordinate system
    print(f"[DEBUG] CHECKPOINT: Starting tile regridding", file=sys.stderr, flush=True)
    LOG.info(f"Regridding {len(tiles)} tile images to common coordinate system...")
    LOG.info(f"Tile paths: {[Path(t).name for t in tiles]}")
    sys.stderr.flush()

    if len(tiles) != len(pb_paths):
        print(
            f"[WARNING] Mismatch: {len(tiles)} tiles vs {len(pb_paths)} PB images",
            file=sys.stderr,
            flush=True,
        )
        LOG.warning(f"Mismatch: {len(tiles)} tiles vs {len(pb_paths)} PB images")

    tile_images = []
    tile_data_list = []
>>>>>>> e44dfe70

    # Check all tiles exist
    for i, tile in enumerate(tiles):
<<<<<<< HEAD
        if not os.path.exists(tile):
            raise MosaicError(
                f"Tile {i+1} does not exist: {tile}",
                "All tiles must exist before building mosaic"
            )

    try:
        from casatasks import immath, imregrid, importfits, exportfits
        from casacore.images import image as casaimage
        import numpy as np
    except ImportError as e:
        raise CASAToolError(
            f"CASA not available: {e}",
            "Ensure CASA is installed and available in the environment. "
            "Try: conda activate casa6"
        ) from e

    # VAST-like approach: Use first tile as template, let CASA handle alignment
    template_tile = tiles[0]
    LOG.info(f"Using first tile as template: {Path(template_tile).name}")

    # Convert FITS to CASA format if needed (immath works better with CASA images)
    temp_dir = tempfile.mkdtemp(prefix='mosaic_vast_')
    try:
        casa_tiles = []
        for i, tile in enumerate(tiles):
            if tile.endswith('.fits'):
                casa_tile = os.path.join(temp_dir, f'tile_{i}.image')
                if not os.path.exists(casa_tile):
                    LOG.debug(f"Converting FITS to CASA: {Path(tile).name}")
                    importfits(fitsimage=tile,
                               imagename=casa_tile, overwrite=True)
                casa_tiles.append(casa_tile)
            else:
                casa_tiles.append(tile)

        template_casa = casa_tiles[0]

        # Pre-validate tile overlap with template before regridding
        # This prevents "All output pixels are masked" errors
        from .coordinate_utils import filter_tiles_by_overlap

        overlapping_tiles, skipped_list = filter_tiles_by_overlap(
            casa_tiles, template_casa, margin_pixels=10
        )

        if len(overlapping_tiles) < len(casa_tiles):
            skipped_count = len(casa_tiles) - len(overlapping_tiles)
            LOG.warning(
                f"Filtered {skipped_count} tiles that don't overlap template. "
                f"Proceeding with {len(overlapping_tiles)} tiles."
            )
            # Update tiles and casa_tiles to only include overlapping ones
            overlapping_indices = [i for i, ct in enumerate(
                casa_tiles) if ct in overlapping_tiles]
            tiles = [tiles[i] for i in overlapping_indices]
            casa_tiles = overlapping_tiles

            # Ensure we have at least one tile
            if not casa_tiles:
                raise MosaicError(
                    "No tiles overlap with template coordinate system",
                    "All tiles were filtered out due to coordinate system mismatch. "
                    "Check that tiles have compatible coordinate systems."
                )

        # Check if we have PB images and noise metrics for weighting
        from .validation import _find_pb_path
        pb_available = True
        weights = []

        for tile, casa_tile in zip(tiles, casa_tiles):
            metrics = metrics_dict.get(
                tile, TileQualityMetrics(tile_path=tile))
=======
        print(
            f"[DEBUG] ===== TILE REGRID {i+1}/{len(tiles)} =====",
            file=sys.stderr,
            flush=True,
        )
        print(f"[DEBUG] Tile path: {tile}", file=sys.stderr, flush=True)
        LOG.info(f"=== Starting tile {i+1}/{len(tiles)}: {Path(tile).name} ===")

        if not os.path.exists(tile):
            print(f"[ERROR] Tile does not exist: {tile}", file=sys.stderr, flush=True)
            raise MosaicError(
                f"Tile image missing: {tile}", "All tile images must exist."
            )

        try:
            tile_start = time.time()
            print(
                f"[DEBUG] Regridding tile {i+1}/{len(tiles)}: {Path(tile).name}...",
                file=sys.stderr,
                flush=True,
            )
            LOG.info(f"Regridding tile image {i+1}/{len(tiles)}: {Path(tile).name}...")

            # Regrid tile to common coordinate system
            # Try to use cached regridded image
            def regrid_tile_func(imagename, template, output, overwrite):
                print(
                    f"[DEBUG] Calling imregrid for tile: imagename={imagename}, template={template}, output={output}",
                    file=sys.stderr,
                    flush=True,
                )
                if not os.path.exists(imagename):
                    raise FileNotFoundError(f"Source tile does not exist: {imagename}")
                if not os.path.exists(template):
                    raise FileNotFoundError(
                        f"Template image does not exist: {template}"
                    )
                if template.endswith(".fits"):
                    raise ValueError(
                        f"Template must be CASA format, not FITS: {template}"
                    )
                imregrid(
                    imagename=imagename,
                    template=template,
                    output=output,
                    overwrite=overwrite,
                )
                print(
                    f"[DEBUG] Tile imregrid completed: {output}",
                    file=sys.stderr,
                    flush=True,
                )

            regridded_tile = cache.get_regridded_image(
                source_path=str(tile),
                template_path=template_image_path,
                regrid_func=regrid_tile_func,
                output_suffix=f"_tile_common_{i}",
            )

            if not regridded_tile:
                print(
                    f"[DEBUG] Cache miss for tile, using temporary file",
                    file=sys.stderr,
                    flush=True,
                )
                # Fallback to temporary file if caching not available
                regridded_tile = str(output_path) + f"_tile_regrid_common_{i}.tmp"
                print(
                    f"[DEBUG] Regridding tile to: {regridded_tile}",
                    file=sys.stderr,
                    flush=True,
                )
                try:
                    print(
                        f"[DEBUG] Pre-regrid check: source={tile} exists={os.path.exists(tile)}, template={template_image_path} exists={os.path.exists(template_image_path)}",
                        file=sys.stderr,
                        flush=True,
                    )
                    imregrid(
                        imagename=str(tile),
                        template=template_image_path,
                        output=regridded_tile,
                        overwrite=True,
                    )
                    print(
                        f"[DEBUG] ✓ Tile regridding completed: {regridded_tile}",
                        file=sys.stderr,
                        flush=True,
                    )
                    if not os.path.exists(regridded_tile):
                        raise FileNotFoundError(
                            f"Regridded tile output does not exist: {regridded_tile}"
                        )
                except Exception as e:
                    print(
                        f"[ERROR] Tile regridding failed: {e}",
                        file=sys.stderr,
                        flush=True,
                    )
                    import traceback

                    print(
                        f"[ERROR] Traceback:\n{traceback.format_exc()}",
                        file=sys.stderr,
                        flush=True,
                    )
                    handle_casa_tool_error(
                        "imregrid",
                        e,
                        image_path=tile,
                        operation=f"regrid_tile_to_common_{i}",
                        template=template_image_path,
                    )
            else:
                print(
                    f"[DEBUG] Using cached regridded tile: {regridded_tile}",
                    file=sys.stderr,
                    flush=True,
                )
                LOG.debug(f"Using cached regridded tile image: {regridded_tile}")

            # Read regridded tile image
            print(
                f"[DEBUG] Reading regridded tile image: {regridded_tile}",
                file=sys.stderr,
                flush=True,
            )
            if not os.path.exists(regridded_tile):
                raise FileNotFoundError(
                    f"Regridded tile image missing: {regridded_tile}"
                )

            tile_img = casaimage(str(regridded_tile))
            print(
                f"[DEBUG] Tile image opened, reading data...",
                file=sys.stderr,
                flush=True,
            )
            tile_data = tile_img.getdata()
            print(
                f"[DEBUG] Tile data shape: {tile_data.shape}",
                file=sys.stderr,
                flush=True,
            )

            # AGGRESSIVE VALIDATION: Verify tile data is valid
            if DEBUG_AGGRESSIVE_VALIDATION:
                if tile_data is None:
                    raise MosaicError(f"Tile {i+1} data is None", f"Tile: {tile}")
                if tile_data.size == 0:
                    raise MosaicError(f"Tile {i+1} data is empty", f"Tile: {tile}")
                # Extract 2D shape for comparison
                if tile_data.ndim == 2:
                    tile_shape_2d = tile_data.shape
                elif tile_data.ndim == 4:
                    tile_shape_2d = tile_data.shape[2:]
                else:
                    tile_shape_2d = tile_data.shape[-2:]
                if tile_shape_2d != tuple(common_shape):
                    raise MosaicError(
                        f"Tile {i+1} shape mismatch: got {tile_shape_2d}, expected {common_shape}",
                        f"Tile: {tile}",
                    )
                print(
                    f"[DEBUG] ✓ Tile {i+1} data validation passed",
                    file=sys.stderr,
                    flush=True,
                )

            tile_elapsed = time.time() - tile_start
            print(
                f"[DEBUG] ✓ Tile {i+1} processed in {tile_elapsed:.2f}s",
                file=sys.stderr,
                flush=True,
            )
            LOG.info(f"  Tile {i+1} regridded: shape={tile_data.shape}")

            # Extract image data (handle multi-dimensional arrays)
            if tile_data.ndim == 2:
                img_data = tile_data
            elif tile_data.ndim == 4:
                # Take first stokes, first frequency
                img_data = tile_data[0, 0, :, :]
            else:
                # Flatten to 2D
                img_data = tile_data.squeeze()
                if img_data.ndim > 2:
                    img_data = img_data[0, :, :] if img_data.ndim == 3 else img_data

            # Verify shape matches common shape
            if img_data.shape != common_shape:
                LOG.warning(
                    f"Tile {i+1} regridded shape {img_data.shape} doesn't match common shape {common_shape}. "
                    f"This should not happen - regridding may have failed."
                )

            # Verify shape matches PB image
            if i >= len(pb_data_list):
                raise IndexError(
                    f"Tile index {i} exceeds PB images list length {len(pb_data_list)}. "
                    f"Tile: {tile}"
                )
            if img_data.shape != pb_data_list[i].shape:
                LOG.warning(
                    f"Tile {i+1} shape {img_data.shape} doesn't match PB shape {pb_data_list[i].shape}. "
                    f"This should not happen - both should be regridded to common coordinate system."
                )

            # Append tile data
            LOG.debug(f"  Tile {i+1} extracted 2D shape: {img_data.shape}")
            # Keep as float32 for performance (tile data is already float32 from FITS)
            # Will convert to float64 only during final mosaic calculation if needed
            tile_data_list.append(img_data)
            tile_images.append(tile_img)
            tile_elapsed = time.time() - tile_start
            LOG.info(
                f"  Tile {i+1} processed in {tile_elapsed:.1f}s and added to list (total: {len(tile_data_list)})"
            )
            LOG.info(f"=== Completed tile {i+1}/{len(tiles)} successfully ===")

        except (ImageReadError, ImageCorruptionError, IncompatibleImageFormatError):
            # Re-raise validation errors with context
            LOG.error(f"=== Tile {i+1} failed with validation error ===")
            raise
        except Exception as e:
            LOG.error(
                f"=== Tile {i+1} failed with exception: {type(e).__name__}: {e} ==="
            )
            import traceback

            LOG.error(f"Traceback: {traceback.format_exc()}")
            # Clean up already opened images
            for img in tile_images:
                try:
                    img.close()
                except Exception:
                    pass
            for img in pb_images:
                try:
                    img.close()
                except Exception:
                    pass
            # This should not happen if error handling is working correctly
            raise ImageReadError(
                f"Failed to read tile image: {tile}",
                f"Error: {e}. "
                "Check if the file exists and is readable. "
                "Verify the image format is supported (CASA image directory or FITS file).",
                context={"tile": tile, "operation": f"read_tile_{i}"},
            ) from e

    LOG.info(
        f"=== Tile reading loop completed: processed {len(tile_data_list)}/{len(tiles)} tiles ==="
    )
>>>>>>> e44dfe70

            # Get PB path
            pb_path = metrics.pb_path
            if not pb_path:
                pb_path = _find_pb_path(tile)

<<<<<<< HEAD
            # Get noise variance
            rms_noise = metrics.rms_noise
            if rms_noise is None or rms_noise <= 0:
                rms_noise = 1.0  # Default if not available

            noise_variance = rms_noise ** 2

            # For VAST-like approach, we'll use simplified weighting
            # If PB images are available, we'll use PB²/σ² weighting
            # Otherwise, fall back to 1/σ² weighting
            if pb_path and os.path.exists(pb_path):
                # Will use PB²/σ² weighting - mark that PB is available
                weights.append((pb_path, noise_variance))
=======
    # Validate we have tile data
    if not tile_data_list:
        raise ValueError("No tile images were successfully read. Cannot create mosaic.")
    if len(tile_data_list) != len(pb_data_list):
        raise ValueError(
            f"Mismatch between tile images ({len(tile_data_list)}) and PB images ({len(pb_data_list)}). "
            "Cannot create mosaic."
        )

    # Get noise variances
    noise_vars = []
    for tile in tiles:
        metrics = metrics_dict.get(tile, TileQualityMetrics(tile_path=tile))
        if metrics.rms_noise is not None and metrics.rms_noise > 0:
            noise_var = metrics.rms_noise**2
        else:
            # Default noise variance if not available
            noise_var = 1.0
        noise_vars.append(noise_var)

    # Compute weights: weight = pb_response^2 / noise_variance
    # For each pixel, combine: mosaic = sum(weight * tile) / sum(weight)
    # All tiles and PB images are now on the same grid (common_shape)
    print(
        f"[DEBUG] CHECKPOINT: Starting mosaic combination", file=sys.stderr, flush=True
    )
    print(f"[DEBUG] Common shape: {common_shape}", file=sys.stderr, flush=True)
    print(
        f"[DEBUG] Number of tiles to combine: {len(tile_data_list)}",
        file=sys.stderr,
        flush=True,
    )
    print(
        f"[DEBUG] Number of PB images: {len(pb_data_list)}", file=sys.stderr, flush=True
    )
    print(
        f"[DEBUG] Number of noise variances: {len(noise_vars)}",
        file=sys.stderr,
        flush=True,
    )

    # AGGRESSIVE VALIDATION: Verify all arrays match before combining
    if DEBUG_AGGRESSIVE_VALIDATION:
        if len(tile_data_list) != len(pb_data_list):
            raise MosaicError(
                f"Mismatch: {len(tile_data_list)} tiles vs {len(pb_data_list)} PB images",
                "Each tile must have a corresponding PB image",
            )
        if len(tile_data_list) != len(noise_vars):
            raise MosaicError(
                f"Mismatch: {len(tile_data_list)} tiles vs {len(noise_vars)} noise variances",
                "Each tile must have a noise variance",
            )
        if len(tile_data_list) == 0:
            raise MosaicError("No tiles to combine", "tile_data_list is empty")
        for i, (tile_data, pb_data) in enumerate(zip(tile_data_list, pb_data_list)):
            # Extract 2D shapes for comparison
            if tile_data.ndim == 2:
                tile_shape_2d = tile_data.shape
            elif tile_data.ndim == 4:
                tile_shape_2d = tile_data.shape[2:]
>>>>>>> e44dfe70
            else:
                pb_available = False
                # Use 1/σ² weighting (no PB)
                weight = 1.0 / noise_variance if noise_variance > 0 else 1.0
                weights.append((None, weight))

        if pb_available and all(w[0] is not None for w in weights):
            # Full PB-weighted combination (VAST approach)
            LOG.info("Using primary beam-weighted combination (PB²/σ²)")

            # Step 1: Regrid all tiles and PB images to template coordinate system
            regridded_tiles = []
            regridded_pbs = []
            successful_indices = []  # Track which tiles successfully regridded

            for i, (casa_tile, (pb_path, noise_var)) in enumerate(zip(casa_tiles, weights)):
                tile_success = True

                # Regrid tile to template
                # Note: Overlap has already been validated, but we still catch errors
                # in case of edge cases or coordinate system issues
                regridded_tile = os.path.join(
                    temp_dir, f'regrid_tile_{i}.image')
                if not os.path.exists(regridded_tile):
                    LOG.debug(f"Regridding tile {i+1}/{len(casa_tiles)}")
                    try:
                        imregrid(
                            imagename=casa_tile,
                            template=template_casa,
                            output=regridded_tile,
                            overwrite=True
                        )
                    except RuntimeError as e:
                        if "All output pixels are masked" in str(e):
                            LOG.warning(
                                f"Tile regridding failed for tile {i+1} (all pixels masked): {Path(tile).name}. "
                                f"This should have been caught by pre-validation. Skipping this tile."
                            )
                            tile_success = False
                        else:
                            raise

                if not tile_success:
                    continue  # Skip this tile entirely

<<<<<<< HEAD
                # Regrid PB to template
                regridded_pb = os.path.join(temp_dir, f'regrid_pb_{i}.image')
                if not os.path.exists(regridded_pb):
                    LOG.debug(f"Regridding PB {i+1}/{len(casa_tiles)}")
                    try:
                        imregrid(
                            imagename=pb_path,
                            template=template_casa,
                            output=regridded_pb,
                            overwrite=True
                        )
                    except RuntimeError as e:
                        if "All output pixels are masked" in str(e):
                            LOG.warning(
                                f"PB regridding failed for tile {i+1} (all pixels masked): {Path(tile).name}. "
                                f"Falling back to noise-weighted combination."
                            )
                            pb_available = False
                            break
                        else:
                            raise

                # Both tile and PB regridded successfully
                regridded_tiles.append(regridded_tile)
                regridded_pbs.append(regridded_pb)
                successful_indices.append(i)

            # Check if we have any successfully regridded tiles
            if not regridded_tiles:
                raise MosaicError(
                    "No tiles could be regridded successfully",
                    "All tiles failed regridding (all pixels masked). Check coordinate systems."
                )

            # Update weights list to only include successful tiles
            successful_weights = [weights[idx] for idx in successful_indices]

            # Step 2: Create weighted images (tile * PB² / σ²)
            weighted_tiles = []
            weight_sums = []

            for i, (regridded_tile, regridded_pb, (_, noise_var)) in enumerate(zip(regridded_tiles, regridded_pbs, successful_weights)):
                # Weight = PB² / σ²
                pb_squared = os.path.join(temp_dir, f'pb_squared_{i}.image')
                if not os.path.exists(pb_squared):
                    # Remove existing if present (immath doesn't support overwrite parameter)
                    if os.path.exists(pb_squared):
                        import shutil
                        shutil.rmtree(pb_squared)
                    immath(
                        imagename=[regridded_pb],
                        expr=f'IM0*IM0',
                        outfile=pb_squared
                    )

                # Weight image = PB² / σ²
                weight_img = os.path.join(temp_dir, f'weight_{i}.image')
                if not os.path.exists(weight_img):
                    inv_var = 1.0 / noise_var if noise_var > 0 else 1.0
                    # Remove existing if present
                    if os.path.exists(weight_img):
                        import shutil
                        shutil.rmtree(weight_img)
                    immath(
                        imagename=[pb_squared],
                        expr=f'{inv_var:.10e}*IM0',
                        outfile=weight_img
                    )

                # Weighted tile = tile * weight
                weighted_tile = os.path.join(
                    temp_dir, f'weighted_tile_{i}.image')
                if not os.path.exists(weighted_tile):
                    # Remove existing if present
                    if os.path.exists(weighted_tile):
                        import shutil
                        shutil.rmtree(weighted_tile)
                    immath(
                        imagename=[regridded_tile, weight_img],
                        expr='IM0*IM1',
                        outfile=weighted_tile
                    )

                weighted_tiles.append(weighted_tile)
                weight_sums.append(weight_img)

            # Step 3: Combine weighted tiles and normalize by sum of weights
            # mosaic = sum(weighted_tiles) / sum(weights)
            sum_weighted = os.path.join(temp_dir, 'sum_weighted.image')
            sum_weights = os.path.join(temp_dir, 'sum_weights.image')

            if len(weighted_tiles) == 1:
                # Single tile - just copy
                shutil.copytree(
                    weighted_tiles[0], sum_weighted, dirs_exist_ok=True)
                shutil.copytree(
                    weight_sums[0], sum_weights, dirs_exist_ok=True)
            else:
                # Sum weighted tiles
                expr_weighted = '+'.join(
                    [f'IM{i}' for i in range(len(weighted_tiles))])
                # Remove existing if present
                if os.path.exists(sum_weighted):
                    import shutil
                    shutil.rmtree(sum_weighted)
                immath(
                    imagename=weighted_tiles,
                    expr=expr_weighted,
                    outfile=sum_weighted
                )

                # Sum weights
                expr_weights = '+'.join(
                    [f'IM{i}' for i in range(len(weight_sums))])
                # Remove existing if present
                if os.path.exists(sum_weights):
                    import shutil
                    shutil.rmtree(sum_weights)
                immath(
                    imagename=weight_sums,
                    expr=expr_weights,
                    outfile=sum_weights
                )

            # Final mosaic = sum_weighted / sum_weights
            # Remove existing if present
            if os.path.exists(str(output_path)):
                import shutil
                shutil.rmtree(str(output_path))
            immath(
                imagename=[sum_weighted, sum_weights],
                expr='IM0/IM1',
                outfile=str(output_path)
            )

            LOG.info(
                f"✓ Built PB-weighted mosaic using imregrid + immath (fallback method)")

        else:
            # Fallback: Noise-weighted combination (no PB)
            LOG.info(
                "Using noise-weighted combination (1/σ²) - PB images not available")

            # Regrid all tiles to template
            regridded_tiles = []
            for i, casa_tile in enumerate(casa_tiles):
                regridded_tile = os.path.join(
                    temp_dir, f'regrid_tile_{i}.image')
                if not os.path.exists(regridded_tile):
                    LOG.debug(f"Regridding tile {i+1}/{len(casa_tiles)}")
                    imregrid(
                        imagename=casa_tile,
                        template=template_casa,
                        output=regridded_tile,
                        overwrite=True
                    )
                regridded_tiles.append(regridded_tile)

            # Build weighted expression: sum(weight[i] * tile[i]) / sum(weight[i])
            # Normalize weights first
            total_weight = sum(w[1] for w in weights)
            normalized_weights = [
                w[1] / total_weight if total_weight > 0 else 1.0/len(weights) for w in weights]

            # Create weighted expression
            weighted_terms = []
            for i, (regridded_tile, weight) in enumerate(zip(regridded_tiles, normalized_weights)):
                weighted_terms.append(f'{weight:.10e}*IM{i}')

            expr = '+'.join(weighted_terms)

            # Remove existing if present
            if os.path.exists(str(output_path)):
                import shutil
                shutil.rmtree(str(output_path))
            immath(
                imagename=regridded_tiles,
                expr=expr,
                outfile=str(output_path)
=======
            if tile_shape_2d != pb_shape_2d:
                raise MosaicError(
                    f"Shape mismatch for tile {i+1}: tile={tile_shape_2d}, pb={pb_shape_2d}",
                    "Tile and PB must have matching shapes after regridding",
                )
            if tile_shape_2d != tuple(common_shape):
                raise MosaicError(
                    f"Tile {i+1} shape mismatch: got {tile_shape_2d}, expected {common_shape}",
                    "All tiles must match common_shape after regridding",
                )
        print(
            f"[DEBUG] ✓ All arrays validated: shapes match, ready to combine",
            file=sys.stderr,
            flush=True,
        )

    sys.stderr.flush()

    # Extract spatial dimensions from common_shape (handles both 2D and 4D)
    if len(common_shape) == 4:
        ny, nx = common_shape[2], common_shape[3]
    else:
        ny, nx = common_shape
    mosaic_data = np.zeros((ny, nx), dtype=np.float64)
    total_weight = np.zeros((ny, nx), dtype=np.float64)
    print(
        f"[DEBUG] Initialized mosaic arrays: shape=({ny}, {nx})",
        file=sys.stderr,
        flush=True,
    )

    mosaic_start = time.time()
    for i, (tile_data, pb_data, noise_var) in enumerate(
        zip(tile_data_list, pb_data_list, noise_vars)
    ):
        print(
            f"[DEBUG] Combining tile {i+1}/{len(tile_data_list)}: tile_shape={tile_data.shape}, pb_shape={pb_data.shape}",
            file=sys.stderr,
            flush=True,
        )
        # Compute weights: pb^2 / noise_variance
        # Clip PB values to avoid division issues
        pb_safe = np.clip(pb_data, 1e-10, None)  # Avoid zero/negative PB
        weights = (pb_safe**2) / noise_var

        # Accumulate weighted sum
        mosaic_data += weights * tile_data
        total_weight += weights

        print(
            f"[DEBUG] Tile {i+1}: min PB={pb_safe.min():.4f}, max PB={pb_safe.max():.4f}, noise_var={noise_var:.3e}",
            file=sys.stderr,
            flush=True,
        )
        LOG.debug(
            f"Tile {i}: min PB={pb_safe.min():.4f}, max PB={pb_safe.max():.4f}, "
            f"noise_var={noise_var:.3e}"
        )

    # AGGRESSIVE VALIDATION: Check weights before normalization
    if DEBUG_AGGRESSIVE_VALIDATION:
        if np.all(total_weight == 0):
            raise MosaicError(
                "All weights are zero", "Cannot create mosaic with zero weights"
            )
        if np.all(np.isnan(total_weight)):
            raise MosaicError("All weights are NaN", "Weight calculation failed")
        print(
            f"[DEBUG] Weight statistics: min={np.nanmin(total_weight):.2e}, max={np.nanmax(total_weight):.2e}, mean={np.nanmean(total_weight):.2e}",
            file=sys.stderr,
            flush=True,
        )

    # Normalize by total weight (avoid division by zero)
    # Use a relative threshold: pixels with weight < 1% of max weight are set to NaN
    # This handles edge pixels better than absolute threshold
    max_weight = np.nanmax(total_weight)
    if max_weight > 0:
        # At least 1% of max weight, or 1e-12
        weight_threshold = max(1e-12, max_weight * 0.01)
    else:
        weight_threshold = (
            1e-12  # Fallback to absolute threshold if all weights are zero
        )

    nonzero_mask = total_weight > weight_threshold
    mosaic_data[nonzero_mask] /= total_weight[nonzero_mask]
    mosaic_data[~nonzero_mask] = np.nan

    # AGGRESSIVE VALIDATION: Check final mosaic data
    if DEBUG_AGGRESSIVE_VALIDATION:
        if np.all(np.isnan(mosaic_data)):
            raise MosaicError("Final mosaic is all NaN", "No valid pixels in mosaic")
        valid_pixels = np.sum(~np.isnan(mosaic_data))
        if valid_pixels == 0:
            raise MosaicError("No valid pixels in mosaic", "All pixels are NaN")
        print(
            f"[DEBUG] Final mosaic: {valid_pixels}/{mosaic_data.size} valid pixels ({100*valid_pixels/mosaic_data.size:.1f}%)",
            file=sys.stderr,
            flush=True,
        )

    # Log statistics about NaN pixels
    nan_count = np.sum(~nonzero_mask)
    total_pixels = nonzero_mask.size
    nan_percent = 100.0 * nan_count / total_pixels if total_pixels > 0 else 0.0

    mosaic_calc_elapsed = time.time() - mosaic_start
    LOG.info(
        f"Computed PB-weighted mosaic in {mosaic_calc_elapsed:.1f}s: "
        f"coverage={nonzero_mask.sum()}/{nonzero_mask.size} pixels "
        f"({100*nonzero_mask.sum()/nonzero_mask.size:.1f}%)"
    )
    LOG.info(
        f"NaN pixel statistics: {nan_count}/{total_pixels} pixels ({nan_percent:.1f}%) "
        f"set to NaN (threshold={weight_threshold:.2e}, max_weight={max_weight:.2e})"
    )

    # Step 4: Write mosaic image
    write_start = time.time()
    LOG.info(f"Writing PB-weighted mosaic to {output_path}...")

    # Create output image using common coordinate system
    # Ensure output path is clean (no extensions that might confuse CASA)
    output_path_str = str(output_path)
    if output_path_str.endswith(".image"):
        output_path_str = output_path_str[:-6]

    # Use 2D output to match coordinate system
    output_shape_2d = mosaic_data.shape  # [y, x]
    output_pixels = mosaic_data
    output_shape = output_shape_2d

    # Extract coordinate system from first regridded tile for final output
    # Use the first regridded tile (which has the common coordinate system)
    if regridded_tiles and regridded_tiles[0]:
        template_img = casaimage(regridded_tiles[0])
        final_coordsys = template_img.coordinates()
        try:
            template_img.close()
        except AttributeError:
            pass
    else:
        # Fallback: use template tile coordinate system
        template_img = casaimage(template_image_path)
        final_coordsys = template_img.coordinates()
        try:
            template_img.close()
        except AttributeError:
            pass

    # Create CASA image - casaimage requires imagename and shape
    # Remove existing image if it exists
    if os.path.exists(output_path_str):
        import shutil

        if os.path.isdir(output_path_str):
            shutil.rmtree(output_path_str)
        else:
            os.remove(output_path_str)

    # Create image with shape and coordinate system (use coordinate system from template)
    print(
        f"[DEBUG] CHECKPOINT: Creating final mosaic image", file=sys.stderr, flush=True
    )
    print(f"[DEBUG] Output path: {output_path_str}", file=sys.stderr, flush=True)
    print(f"[DEBUG] Output shape: {output_shape}", file=sys.stderr, flush=True)
    print(
        f"[DEBUG] Output pixels shape: {output_pixels.shape}",
        file=sys.stderr,
        flush=True,
    )
    sys.stderr.flush()

    # AGGRESSIVE VALIDATION: Verify output data before writing
    if DEBUG_AGGRESSIVE_VALIDATION:
        if output_pixels is None:
            raise MosaicError("Output pixels is None", "Cannot create mosaic image")
        if output_pixels.size == 0:
            raise MosaicError("Output pixels is empty", "Cannot create empty mosaic")
        if output_pixels.shape != tuple(output_shape):
            raise MosaicError(
                f"Output shape mismatch: pixels={output_pixels.shape}, expected={output_shape}",
                "Output pixels must match output_shape",
            )
        print(
            f"[DEBUG] ✓ Output data validated before writing",
            file=sys.stderr,
            flush=True,
        )

    output_img = casaimage(
        output_path_str, shape=output_shape, coordsys=final_coordsys, overwrite=True
    )
    print(f"[DEBUG] CASA image created, writing data...", file=sys.stderr, flush=True)
    output_img.putdata(output_pixels)
    print(f"[DEBUG] ✓ Mosaic image data written", file=sys.stderr, flush=True)

    # AGGRESSIVE VALIDATION: Verify image was created successfully
    if DEBUG_AGGRESSIVE_VALIDATION:
        if not os.path.exists(output_path_str):
            raise MosaicError(
                f"Mosaic image was not created: {output_path_str}",
                "CASA image creation failed",
            )
        try:
            verify_img = casaimage(output_path_str)
            verify_shape = verify_img.shape()
            verify_data = verify_img.getdata()
            try:
                verify_img.close()
            except AttributeError:
                pass
            if verify_shape != tuple(output_shape):
                raise MosaicError(
                    f"Created image shape mismatch: got {verify_shape}, expected {output_shape}",
                    "Image creation succeeded but shape is wrong",
                )
            if verify_data.size != output_pixels.size:
                raise MosaicError(
                    f"Created image data size mismatch: got {verify_data.size}, expected {output_pixels.size}",
                    "Image creation succeeded but data size is wrong",
                )
            print(
                f"[DEBUG] ✓ Mosaic image verified: exists, shape={verify_shape}, data_size={verify_data.size}",
                file=sys.stderr,
                flush=True,
            )
        except Exception as e:
            raise MosaicError(
                f"Failed to verify created mosaic image: {e}",
                f"Image path: {output_path_str}",
            ) from e

    # Note: casaimage objects don't have close() method in this version
    del output_img
    print(
        f"[DEBUG] ✓ Final mosaic image created: {output_path_str}",
        file=sys.stderr,
        flush=True,
    )

    # Export to FITS format
    fits_output_path = output_path_str + ".fits"
    LOG.info(f"Exporting mosaic to FITS: {Path(fits_output_path).name}...")
    try:
        from casatasks import exportfits

        export_start = time.time()
        exportfits(
            imagename=output_path_str,
            fitsimage=fits_output_path,
            overwrite=True,
        )
        export_elapsed = time.time() - export_start
        LOG.info(f"  FITS export completed in {export_elapsed:.1f}s")

        # Update output path to FITS file
        output_path_str = fits_output_path
    except ImportError:
        LOG.warning(
            "casatasks.exportfits not available, keeping CASA image format only"
        )
    except Exception as e:
        LOG.warning(f"Failed to export mosaic to FITS: {e}. Keeping CASA image format.")
        from .error_handling import handle_casa_tool_error

        try:
            handle_casa_tool_error(
                "exportfits",
                e,
                image_path=output_path_str,
                operation="export_mosaic_fits",
>>>>>>> e44dfe70
            )

<<<<<<< HEAD
            LOG.info(f"✓ Built noise-weighted mosaic")

    finally:
        # Cleanup temporary directory
        if os.path.exists(temp_dir):
=======
    # Clean up temporary regridded images (ensure cleanup even on errors)
    temp_files_to_cleanup = []
    # Add template image
    temp_files_to_cleanup.append(template_image_path)
    # Add regridded images
    for i in range(len(tiles)):
        for suffix in [f"_pb_regrid_common_{i}.tmp", f"_tile_regrid_common_{i}.tmp"]:
            temp_path = str(output_path) + suffix
            temp_files_to_cleanup.append(temp_path)

    # Clean up temporary files
    import shutil

    for temp_path in temp_files_to_cleanup:
        if os.path.exists(temp_path):
>>>>>>> e44dfe70
            try:
                shutil.rmtree(temp_dir)
            except Exception as e:
<<<<<<< HEAD
                LOG.warning(
                    f"Failed to cleanup temp directory {temp_dir}: {e}")
=======
                LOG.warning(f"Failed to clean up temporary file {temp_path}: {e}")
>>>>>>> e44dfe70


def _build_weighted_mosaic(
    tiles: List[str],
    metrics_dict: dict,
    output_path: str,
) -> None:
    """
    Build mosaic using primary beam-weighted combination.

    Tries linearmosaic tool first (preferred method), falls back to
    imregrid + immath if linearmosaic fails or is unavailable.

    Args:
        tiles: List of tile image paths (should be PB-corrected images)
        metrics_dict: Dictionary mapping tile paths to TileQualityMetrics
        output_path: Output mosaic path (CASA image format)
    """
    # Try linearmosaic first (preferred method)
    try:
        LOG.info(
            "Attempting to build mosaic using linearmosaic tool (primary method)")
        return _build_weighted_mosaic_linearmosaic(tiles, metrics_dict, output_path)
    except (CASAToolError, MissingPrimaryBeamError) as e:
        # Fallback to imregrid + immath if linearmosaic fails
        LOG.warning(
            f"linearmosaic failed ({e}), falling back to imregrid + immath method"
        )
        return _build_weighted_mosaic_imregrid_immath(tiles, metrics_dict, output_path)
    except MosaicError as e:
        # If it's a MosaicError from linearmosaic, try fallback
        LOG.warning(
            f"linearmosaic encountered error ({e}), falling back to imregrid + immath method"
        )
        try:
            return _build_weighted_mosaic_imregrid_immath(tiles, metrics_dict, output_path)
        except Exception as fallback_error:
            # If fallback also fails, raise original error with context
            raise MosaicError(
                f"Both linearmosaic and fallback methods failed. "
                f"linearmosaic error: {e}. Fallback error: {fallback_error}",
                "Check tile coordinate systems and PB image availability"
            ) from fallback_error


def cmd_build(args: argparse.Namespace) -> int:
    """Build mosaic from planned tiles.

    NOTE: For timeout protection, run this command with system timeout:
    timeout 7200 dsa110-contimg mosaic build ...
    """
    # Input validation
    if not hasattr(args, "products_db") or not args.products_db:
        raise ValueError("products_db is required")
    if not isinstance(args.products_db, str) or not args.products_db.strip():
        raise ValueError("products_db must be a non-empty string")
    if not hasattr(args, "name") or not args.name:
        raise ValueError("name is required")
    if not isinstance(args.name, str) or not args.name.strip():
        raise ValueError("name must be a non-empty string")
    if not hasattr(args, "output") or not args.output:
        raise ValueError("output is required")
    if not isinstance(args.output, str) or not args.output.strip():
        raise ValueError("output must be a non-empty string")

    pdb = Path(args.products_db)
    name = args.name
    out = Path(args.output).with_suffix("")

    with ensure_products_db(pdb) as conn:
        _ensure_mosaics_table(conn)
        row = conn.execute(
            "SELECT id, tiles, method FROM mosaics WHERE name = ?", (name,)
        ).fetchone()
        if row is None:
            print("Mosaic plan not found; create with 'plan' first")
            return 1
        tiles = str(row[1]).splitlines()
        method = str(row[2] or "mean")

    if not tiles:
        print("No tiles found in mosaic plan")
        return 1

    # CRITICAL: Validate tiles are in chronological order
    # Tiles from _fetch_tiles() are ordered by created_at ASC, which should correlate
    # with observation time. Verify this by checking associated MS times.
    print("Validating chronological order of tiles...")
    try:
        from dsa110_contimg.utils.time_utils import extract_ms_time_range

        tile_times = []
        with ensure_products_db(pdb) as conn:
            for tile in tiles:
                # Find MS path associated with this image
                # Images table links to MS via ms_path column
                row = conn.execute(
                    "SELECT ms_path FROM images WHERE path = ?", (tile,)
                ).fetchone()
                if row and row[0]:
                    ms_path = row[0]
                    try:
                        _, _, mid_mjd = extract_ms_time_range(ms_path)
                        if mid_mjd is not None:
                            tile_times.append(mid_mjd)
                    except Exception:
                        pass

        # Validate chronological order if we got times
        if len(tile_times) > 1:
            is_chronological = all(
                tile_times[i] <= tile_times[i + 1] for i in range(len(tile_times) - 1)
            )
            if not is_chronological:
                print(f"ERROR: Tiles are NOT in chronological order!")
                print(f"  Validated {len(tile_times)}/{len(tiles)} tiles")
                print(f"  Observation times (MJD): {[f'{t:.6f}' for t in tile_times]}")
                print(
                    f"  This will cause mosaic artifacts and incorrect coordinate system."
                )
                if not args.ignore_validation:
                    print(
                        "  Use --ignore-validation to proceed anyway (NOT RECOMMENDED)."
                    )
                    return 4
                else:
                    print(
                        "  WARNING: Proceeding with out-of-order tiles (--ignore-validation)"
                    )
            else:
                print(
                    f"✓ Validated: Tiles are in chronological order ({len(tile_times)}/{len(tiles)} tiles validated)"
                )
        elif len(tile_times) == 0:
            print(
                f"  Warning: Could not validate chronological order (no MS times extracted)"
            )
            print(f"  Proceeding assuming tiles are in correct order from plan")
    except Exception as e:
        LOG.debug(f"Could not validate chronological order: {e}")
        print(f"  Warning: Could not validate chronological order: {e}")
        # Continue - validation is best-effort

    # Pre-flight validation: Check all pre-conditions before expensive operations
    print("Pre-flight validation: Checking pre-conditions...")
    from .preflight import estimate_resources, validate_preflight_conditions

    # Check if PB images are required based on method
    require_pb = method == "weighted" or method == "pbweighted"

    preflight_valid, preflight_issues, preflight_info = validate_preflight_conditions(
        tiles=tiles,
        output_path=str(out),
        metrics_dict=None,  # Will be computed during validation
        require_pb=require_pb,
        check_disk_space_flag=True,
    )

    if preflight_issues:
        print("Pre-flight validation issues:")
        for issue in preflight_issues:
            print(f"  - {issue}")

        if not args.ignore_validation:
            print("\nPre-flight validation failed. Fix issues above before building.")
            print("Use --ignore-validation to proceed anyway (not recommended).")
            return 3
        else:
            print(
                "\nWarning: Pre-flight issues detected but ignored (--ignore-validation)"
            )

    # Report resource estimates
    try:
        estimates = estimate_resources(tiles, str(out))
        print(f"\nResource estimates:")
        print(f"  - Tiles: {estimates['num_tiles']}")
        print(f"  - Estimated disk space: {estimates['estimated_disk_gb']:.1f} GB")
        print(f"  - Estimated operations: {estimates['estimated_operations']}")
        print(f"  - Estimated time: ~{estimates['estimated_time_minutes']:.0f} minutes")
    except Exception as e:
        LOG.debug(f"Could not estimate resources: {e}")

    # Warn if output exists
    if preflight_info.get("output_exists"):
        print(f"\nWarning: Output '{out}' already exists and will be overwritten")

    # Comprehensive validation
    print(f"Validating {len(tiles)} tiles...", flush=True)
    print(
        f"[DEBUG] Starting validation for {len(tiles)} tiles",
        file=sys.stderr,
        flush=True,
    )
    print(
        f"[DEBUG] Starting validation for {len(tiles)} tiles", flush=True
    )  # Also to stdout

    # 1. Basic grid consistency
    print(f"[DEBUG] Checking grid consistency...", file=sys.stderr, flush=True)
    print(f"[DEBUG] Checking grid consistency...", flush=True)  # Also to stdout
    ok, reason = _check_consistent_tiles(tiles)
    print(
        f"[DEBUG] Grid consistency check complete: ok={ok}", file=sys.stderr, flush=True
    )
    if not ok:
        print(f"Cannot build mosaic: {reason}")
        return 2

    # 2. Tile quality validation (computes metrics_dict)
    print(f"[DEBUG] Calling validate_tiles_consistency...", file=sys.stderr, flush=True)
    is_valid, validation_issues, metrics_dict = validate_tiles_consistency(
        tiles, products_db=pdb
    )
    print(
        f"[DEBUG] validate_tiles_consistency complete: is_valid={is_valid}, issues={len(validation_issues)}",
        file=sys.stderr,
        flush=True,
    )

    # Re-run pre-flight with computed metrics_dict for better PB checking
    if require_pb:
        _, preflight_issues_pb, _ = validate_preflight_conditions(
            tiles=tiles,
            output_path=str(out),
            metrics_dict=metrics_dict,
            require_pb=require_pb,
            check_disk_space_flag=False,  # Already checked
        )
        if preflight_issues_pb and not args.ignore_validation:
            print("Pre-flight validation issues (after tile validation):")
            for issue in preflight_issues_pb:
                print(f"  - {issue}")
            print("\nPre-flight validation failed. Fix issues above before building.")
            return 3

    if validation_issues:
        print("Validation issues found:")
        for issue in validation_issues[:10]:  # Show first 10
            print(f"  - {issue}")
        if len(validation_issues) > 10:
            print(f"  ... and {len(validation_issues) - 10} more issues")

        if not args.ignore_validation:
            raise ValidationError(
                f"Mosaic validation failed with {len(validation_issues)} issues",
                "Review the validation issues above. Common fixes:\n"
                "  - Ensure all tiles have PB correction applied\n"
                "  - Check tile noise levels are reasonable\n"
                "  - Verify tiles have consistent calibration\n"
                "Use --ignore-validation to proceed anyway (not recommended for science).",
            )
        else:
            print(
                "\nWarning: Validation issues detected but ignored (--ignore-validation)"
            )

    # 3. Astrometric registration check
    print(f"[DEBUG] Starting astrometric verification...", file=sys.stderr, flush=True)
    try:
        astro_valid, astro_issues, offsets = verify_astrometric_registration(tiles)
        print(
            f"[DEBUG] Astrometric verification complete: valid={astro_valid}, issues={len(astro_issues)}",
            file=sys.stderr,
            flush=True,
        )
    except Exception as e:
        print(
            f"[DEBUG] Astrometric verification exception: {e}",
            file=sys.stderr,
            flush=True,
        )
        raise ValidationError(
            f"Astrometric verification failed: {e}",
            "Check if catalog access is available. "
            "Try running with --ignore-validation to skip astrometric checks.",
        ) from e
    if astro_issues:
        print("Astrometric registration issues:", flush=True)
        print(
            f"[DEBUG] Processing {len(astro_issues)} astrometric issues",
            file=sys.stderr,
            flush=True,
        )
        print(f"[DEBUG] Processing {len(astro_issues)} astrometric issues", flush=True)

        # Filter out catalog access failures and image close() errors (non-fatal) from actual astrometric issues (fatal)
        non_fatal_keywords = [
            "catalog query",
            "skipping astrometric",
            "has no attribute 'close'",
            "failed to verify",
            "attributeerror",
            "'image' object",
        ]
        non_fatal_issues = [
            issue
            for issue in astro_issues
            if any(keyword in issue.lower() for keyword in non_fatal_keywords)
        ]
        actual_astro_issues = [
            issue for issue in astro_issues if issue not in non_fatal_issues
        ]

        print(
            f"[DEBUG] Astrometric filtering: {len(astro_issues)} total, {len(non_fatal_issues)} non-fatal, {len(actual_astro_issues)} actual",
            file=sys.stderr,
            flush=True,
        )
        print(
            f"[DEBUG] Astrometric filtering: {len(astro_issues)} total, {len(non_fatal_issues)} non-fatal, {len(actual_astro_issues)} actual",
            flush=True,
        )

        for issue in astro_issues:
            print(f"  - {issue}", flush=True)

        # Only abort on actual astrometric misalignment, not catalog access failures
        if actual_astro_issues and not args.ignore_validation:
            print(
                f"[DEBUG] Aborting: {len(actual_astro_issues)} actual issues",
                file=sys.stderr,
                flush=True,
            )
            print(
                "\nMosaic build aborted due to astrometric misalignment issues.",
                flush=True,
            )
            return 4
        elif non_fatal_issues and not actual_astro_issues:
            print(
                "\nWarning: Catalog access unavailable, skipping astrometric verification.",
                flush=True,
            )
            print(
                "Proceeding with mosaic build (astrometric accuracy not verified).",
                flush=True,
            )

    # 4. Calibration consistency check
    # Try to find registry DB from environment or default location
    registry_db = None
    if os.getenv("CAL_REGISTRY_DB"):
        registry_db = Path(os.getenv("CAL_REGISTRY_DB"))
    else:
        # Try default location relative to products DB
        registry_db = pdb.parent / "cal_registry.sqlite3"
        if not registry_db.exists():
            registry_db = None

    cal_consistent, cal_issues, cal_dict = check_calibration_consistency(
        tiles, pdb, registry_db=registry_db
    )
    if cal_issues:
        print("Calibration consistency issues:")
        for issue in cal_issues:
            print(f"  - {issue}")
        if not args.ignore_validation:
            print("\nMosaic build aborted due to calibration inconsistencies.")
            return 5

    # 5. Primary beam consistency check
    pb_consistent, pb_issues, pb_dict = check_primary_beam_consistency(
        tiles, metrics_dict
    )
    if pb_issues:
        print("Primary beam consistency issues:")
        for issue in pb_issues:
            print(f"  - {issue}")
        if not args.ignore_validation:
            print("\nMosaic build aborted due to PB consistency issues.")
            return 6

    print("✓ All validation checks passed")

    # Dry-run mode: validate without building
    if args.dry_run:
        print("\n" + "=" * 60)
        print("DRY-RUN MODE: Validation complete, not building mosaic")
        print("=" * 60)
        print(f"\nMosaic plan summary:")
        print(f"  - Name: {name}")
        print(f"  - Method: {method}")
        print(f"  - Tiles: {len(tiles)}")
        print(f"  - Output: {out}")
        print(f"\n✓ All validations passed. Ready to build.")
        print(f"\nTo build this mosaic, run:")
        print(f"  mosaic build --name {name} --output {out}")
        return 0

    # Build mosaic
    try:
        # Keep immath temp products under scratch and avoid polluting CWD
        try:
            if prepare_temp_environment is not None:
                prepare_temp_environment(
                    os.getenv("CONTIMG_SCRATCH_DIR") or "/stage/dsa110-contimg",
                    cwd_to=out.parent,
                )
        except Exception:
            pass

        # Use weighted combination if method is 'weighted', otherwise use mean
        if method == "weighted" or method == "pbweighted":
            print(f"Building weighted mosaic to {out}...")
            try:
                _build_weighted_mosaic(tiles, metrics_dict, str(out))
            except (
                ImageReadError,
                ImageCorruptionError,
                MissingPrimaryBeamError,
                CASAToolError,
                GridMismatchError,
            ) as e:
                # Re-raise with context
                raise
        else:
            print(f"Building mean mosaic to {out}...")
            try:
                from .error_handling import handle_casa_tool_error

                if not immath:
                    raise CASAToolError(
                        "CASA immath not available",
                        "Ensure CASA is installed: conda activate casa6",
                        context={"tool": "immath", "operation": "build_mean_mosaic"},
                    )
                expr = (
                    f"({'+'.join([f'IM{i}' for i in range(len(tiles))])})/{len(tiles)}"
                )
                try:
                    immath(imagename=tiles, expr=expr, outfile=str(out))
                except Exception as e:
                    handle_casa_tool_error(
                        "immath",
                        e,
                        operation="build_mean_mosaic",
                        expression=expr,
                        num_tiles=len(tiles),
                    )
            except Exception as e:
                raise CASAToolError(
                    f"CASA immath failed: {e}",
                    "Check if all tile images are readable and have compatible formats. "
                    "Try using weighted method instead: --method=weighted",
                ) from e

        # Export FITS for the mosaic image for downstream photometry
        try:
            from casatasks import exportfits

            from .error_handling import handle_casa_tool_error

            exportfits(imagename=str(out), fitsimage=str(out) + ".fits", overwrite=True)
        except Exception as exc:
            # Don't fail build if export fails, but log it properly
            try:
                from .error_handling import handle_casa_tool_error

                handle_casa_tool_error(
                    "exportfits",
                    exc,
                    image_path=str(out),
                    operation="export_mosaic_fits",
                )
            except Exception:
                # If handle_casa_tool_error fails, just print warning
                print(f"exportfits warning: {exc}")

        # Post-mosaic validation
        try:
            from .post_validation import validate_mosaic_quality

            print("Validating final mosaic quality...")
            mosaic_valid, mosaic_issues, mosaic_metrics = validate_mosaic_quality(
                str(out),
                max_rms_variation=2.0,
                min_coverage_fraction=0.1,
            )

            if mosaic_issues:
                print("Post-mosaic validation issues:")
                for issue in mosaic_issues:
                    print(f"  - {issue}")
                if mosaic_metrics:
                    print(
                        f"Mosaic metrics: RMS={mosaic_metrics.get('rms_noise', 'N/A'):.3e}, "
                        f"coverage={mosaic_metrics.get('coverage_fraction', 0):.1%}"
                    )
            else:
                print("✓ Post-mosaic validation passed")
                if mosaic_metrics:
                    print(
                        f"Mosaic metrics: RMS={mosaic_metrics.get('rms_noise', 'N/A'):.3e}, "
                        f"coverage={mosaic_metrics.get('coverage_fraction', 0):.1%}, "
                        f"dynamic_range={mosaic_metrics.get('dynamic_range', 0):.1f}"
                    )
        except Exception as e:
            LOG.warning(f"Post-mosaic validation failed: {e}")
            # Don't fail build if validation fails

        # Generate mosaic quality metrics
        metrics_files = {}
        try:
            print("Generating mosaic quality metrics...")
            metrics_files = generate_mosaic_metrics(
                tiles=tiles,
                metrics_dict=metrics_dict,
                mosaic_path=str(out),
                output_dir=str(out.parent),
            )
            if metrics_files:
                print(f"✓ Generated {len(metrics_files)} quality metric images")
                for metric_name, metric_path in metrics_files.items():
                    print(f"  - {metric_name}: {metric_path}")
            else:
                print("Warning: No metrics generated (casacore may not be available)")
        except Exception as e:
            LOG.warning(f"Failed to generate mosaic metrics: {e}")
            print(f"Warning: Failed to generate mosaic metrics: {e}")
            # Don't fail the build if metrics generation fails

        # Update mosaic status
        validation_summary = "\n".join(validation_issues) if validation_issues else None
        metrics_summary = None
        if metrics_files:
            # Store metrics paths as JSON-like string (simple format)
            metrics_list = [f"{name}:{path}" for name, path in metrics_files.items()]
            metrics_summary = "\n".join(metrics_list)

        with ensure_products_db(pdb) as conn:
            # Ensure mosaics table exists before updating
            _ensure_mosaics_table(conn)

            # Check if mosaics table has metrics_path column, if not add it
            try:
                conn.execute("SELECT metrics_path FROM mosaics LIMIT 1")
            except sqlite3.OperationalError:
                # Column doesn't exist, add it
                conn.execute("ALTER TABLE mosaics ADD COLUMN metrics_path TEXT")
                conn.commit()

            conn.execute(
                "UPDATE mosaics SET status='built', output_path=?, validation_issues=?, metrics_path=? WHERE name=?",
                (str(out), validation_summary, metrics_summary, name),
            )
            conn.commit()

        print(f"✓ Built mosaic to {out}")
        return 0
    except (
        MosaicError,
        ImageReadError,
        ImageCorruptionError,
        MissingPrimaryBeamError,
        CASAToolError,
        GridMismatchError,
        ValidationError,
        MetricsGenerationError,
    ) as e:
        # Handle specific mosaic errors with user-friendly messages
        print(f"\nMosaic build failed: {e.message}")
        if e.recovery_hint:
            print(f"\n{e.recovery_hint}")
        import traceback

        traceback.print_exc()
        return 6
    except Exception as e:
        print(f"Mosaic build failed: {e}")
        import traceback

        traceback.print_exc()
        return 6


def build_parser() -> argparse.ArgumentParser:
    p = argparse.ArgumentParser(description="Mosaic planner/builder")
    sub = p.add_subparsers(dest="cmd")
    sp = sub.add_parser("plan", help="Plan a mosaic from products DB tiles")
    sp.add_argument("--products-db", default="state/products.sqlite3")
    sp.add_argument("--name", required=True)
    sp.add_argument(
        "--since",
        type=float,
        help="Only include tiles created_at >= since (epoch seconds)",
    )
    sp.add_argument(
        "--until",
        type=float,
        help="Only include tiles created_at <= until (epoch seconds)",
    )
    sp.add_argument(
        "--method",
        default="mean",
        choices=["mean", "weighted", "pbweighted"],
        help="Combination method: mean (simple), weighted (noise-weighted), pbweighted (primary beam weighted)",
    )
    sp.add_argument(
        "--include-unpbcor", action="store_true", help="Include non-pbcor tiles"
    )
    sp.set_defaults(func=cmd_plan)

    sp = sub.add_parser("build", help="Build a mosaic from a planned set")
    sp.add_argument("--products-db", default="state/products.sqlite3")
    sp.add_argument("--name", required=True)
    sp.add_argument(
        "--output", required=True, help="Output image base path (CASA image)"
    )
    sp.add_argument(
        "--ignore-validation",
        action="store_true",
        help="Ignore validation issues and proceed anyway (not recommended)",
    )
    sp.add_argument(
        "--dry-run",
        action="store_true",
        help="Validate mosaic plan without building (measure twice, cut once)",
    )
    sp.set_defaults(func=cmd_build)
    return p


def main(argv: Optional[List[str]] = None) -> int:
    # Ensure scratch directory structure exists
    try:
        ensure_scratch_dirs()
    except Exception:
        pass  # Best-effort; continue if setup fails

    p = build_parser()
    args = p.parse_args(argv)
    if not hasattr(args, "func"):
        p.print_help()
        return 2
    return args.func(args)


if __name__ == "__main__":  # pragma: no cover
    raise SystemExit(main())<|MERGE_RESOLUTION|>--- conflicted
+++ resolved
@@ -42,22 +42,17 @@
 from pathlib import Path
 from typing import Dict, List, Optional, Tuple
 
-<<<<<<< HEAD
 # Initialize CASA environment before importing CASA modules
 from dsa110_contimg.utils.casa_init import ensure_casa_path
 ensure_casa_path()
-=======
 from dsa110_contimg.database.products import ensure_products_db
 from dsa110_contimg.utils.cli_helpers import ensure_scratch_dirs
->>>>>>> e44dfe70
 
 try:
     from dsa110_contimg.utils.tempdirs import prepare_temp_environment
 except Exception:  # pragma: no cover
     prepare_temp_environment = None  # type: ignore
 
-<<<<<<< HEAD
-=======
 from .exceptions import (
     CASAToolError,
     GridMismatchError,
@@ -78,7 +73,6 @@
     validate_tiles_consistency,
     verify_astrometric_registration,
 )
->>>>>>> e44dfe70
 
 LOG = logging.getLogger(__name__)
 
@@ -255,78 +249,26 @@
                 # Try to parse it - handle both numpy-style and list-style strings
                 try:
                     import ast
-<<<<<<< HEAD
                     import re
                     # First try direct ast.literal_eval for list-style "[512, 512]"
-=======
-
->>>>>>> e44dfe70
                     shape_list = ast.literal_eval(shape)
                     shape = tuple(shape_list) if isinstance(shape_list, list) else shape
                 except (ValueError, SyntaxError):
-<<<<<<< HEAD
-                    # If that fails, try parsing numpy-style "[6300 6300    1    1]"
-                    try:
-                        # Extract numbers from string like "[6300 6300    1    1]"
-                        numbers = re.findall(r'\d+', shape)
-                        if numbers:
-                            shape = tuple(int(n) for n in numbers)
-                        else:
-                            # If parsing fails, keep as string (will be handled in comparison)
-                            pass
-                    except Exception:
-                        # If all parsing fails, keep as string
-                        pass
-            cdelt1 = header.get('cdelt1')
-            cdelt2 = header.get('cdelt2')
-=======
                     # If parsing fails, use string comparison (less ideal but works)
                     pass
             cdelt1 = header.get("cdelt1")
             cdelt2 = header.get("cdelt2")
->>>>>>> e44dfe70
             key = (shape, cdelt1, cdelt2)
             if ref is None:
                 ref = key
             else:
                 # Compare with tolerance for floating-point values
                 ref_shape, ref_cdelt1, ref_cdelt2 = ref
-<<<<<<< HEAD
-                # Normalize shapes to tuples for comparison (handles numpy arrays, lists, tuples, strings)
-
-                def normalize_shape(s):
-                    if isinstance(s, tuple):
-                        return s
-                    elif isinstance(s, (list, np.ndarray)):
-                        return tuple(s) if isinstance(s, list) else tuple(s.tolist())
-                    elif isinstance(s, str):
-                        # Try to parse string representation
-                        try:
-                            import ast
-                            import re
-                            shape_list = ast.literal_eval(s)
-                            return tuple(shape_list) if isinstance(shape_list, list) else s
-                        except (ValueError, SyntaxError):
-                            # Try numpy-style string parsing
-                            try:
-                                numbers = re.findall(r'\d+', s)
-                                return tuple(int(n) for n in numbers) if numbers else s
-                            except Exception:
-                                return s
-                    else:
-                        return tuple(s) if hasattr(s, '__iter__') else s
-
-                shape_tuple = normalize_shape(shape)
-                ref_shape_tuple = normalize_shape(ref_shape)
-                if shape_tuple != ref_shape_tuple:
-                    return False, f"Tiles have inconsistent grid shapes: {shape_tuple} vs {ref_shape_tuple}"
-=======
                 if shape != ref_shape:
                     return (
                         False,
                         f"Tiles have inconsistent grid shapes: {shape} vs {ref_shape}",
                     )
->>>>>>> e44dfe70
                 # Use relative tolerance for cell size comparison (1e-9 relative tolerance)
                 if cdelt1 is not None and ref_cdelt1 is not None:
                     if abs(cdelt1 - ref_cdelt1) > max(1e-12, abs(ref_cdelt1) * 1e-9):
@@ -382,8 +324,6 @@
         from .validation import _find_pb_path
 
         # Ensure CASAPATH is set before importing CASA modules
-        from dsa110_contimg.utils.casa_init import ensure_casa_path
-        ensure_casa_path()
 
         # Import CASA tools if available
         try:
@@ -519,53 +459,6 @@
         base_path = os.path.join(output_dir, mosaic_base)
 
         # 1. Primary beam response map
-<<<<<<< HEAD
-        pb_response_path = f"{base_path}_pb_response"
-        pb_response_data = pb_response_map[np.newaxis, np.newaxis, :, :]
-        pb_response_img = casaimage(
-            pb_response_path, shape=pb_response_data.shape, coordsys=coord_sys)
-        pb_response_img.putdata(pb_response_data.astype(np.float32))
-        del pb_response_img
-        metric_files['pb_response'] = pb_response_path
-
-        # 2. Noise variance map
-        noise_var_path = f"{base_path}_noise_variance"
-        noise_var_data = noise_variance_map[np.newaxis, np.newaxis, :, :]
-        noise_var_img = casaimage(
-            noise_var_path, shape=noise_var_data.shape, coordsys=coord_sys)
-        noise_var_img.putdata(noise_var_data.astype(np.float32))
-        del noise_var_img
-        metric_files['noise_variance'] = noise_var_path
-
-        # 3. Tile count map
-        tile_count_path = f"{base_path}_tile_count"
-        tile_count_data = tile_count_map.astype(
-            np.float32)[np.newaxis, np.newaxis, :, :]
-        tile_count_img = casaimage(
-            tile_count_path, shape=tile_count_data.shape, coordsys=coord_sys)
-        tile_count_img.putdata(tile_count_data)
-        del tile_count_img
-        metric_files['tile_count'] = tile_count_path
-
-        # 4. Integration time map
-        int_time_path = f"{base_path}_integration_time"
-        int_time_data = integration_time_map[np.newaxis, np.newaxis, :, :]
-        integration_time_img = casaimage(
-            int_time_path, shape=int_time_data.shape, coordsys=coord_sys)
-        integration_time_img.putdata(int_time_data.astype(np.float32))
-        del integration_time_img
-        metric_files['integration_time'] = int_time_path
-
-        # 5. Coverage map (binary: 1 if tile contributes, 0 otherwise)
-        coverage_map = (tile_count_map > 0).astype(np.float32)
-        coverage_path = f"{base_path}_coverage"
-        coverage_data = coverage_map[np.newaxis, np.newaxis, :, :]
-        coverage_img = casaimage(
-            coverage_path, shape=coverage_data.shape, coordsys=coord_sys)
-        coverage_img.putdata(coverage_data)
-        del coverage_img
-        metric_files['coverage'] = coverage_path
-=======
         pb_response_img = casaimage()
         pb_response_img.fromarray(
             outfile=f"{base_path}_pb_response",
@@ -620,7 +513,6 @@
         )
         coverage_img.close()
         metric_files["coverage"] = f"{base_path}_coverage"
->>>>>>> e44dfe70
 
         # Export as FITS
         if exportfits:
@@ -1044,16 +936,6 @@
     import shutil
     from pathlib import Path
 
-<<<<<<< HEAD
-    LOG.info(
-        f"Building mosaic using linearmosaic tool with {len(tiles)} tiles")
-
-    # Basic validation
-    if not tiles:
-        raise MosaicError("No tiles provided", "tiles list is empty")
-    if not output_path:
-        raise MosaicError("Output path is empty", "Must provide output_path")
-=======
     print(
         f"[DEBUG] =========================================",
         file=sys.stderr,
@@ -1104,7 +986,6 @@
             file=sys.stderr,
             flush=True,
         )
->>>>>>> e44dfe70
 
     # Check all tiles exist
     for i, tile in enumerate(tiles):
@@ -1115,12 +996,6 @@
             )
 
     try:
-<<<<<<< HEAD
-        from casatools import linearmosaic
-        from casatasks import importfits, imregrid
-        from casacore.images import image as casaimage
-        import numpy as np
-=======
         import numpy as np
         from casacore.images import image as casaimage
         from casatasks import immath, imregrid
@@ -1131,7 +1006,6 @@
             validate_image_before_read,
             validate_image_data,
         )
->>>>>>> e44dfe70
     except ImportError as e:
         raise CASAToolError(
             f"CASA not available: {e}",
@@ -1142,19 +1016,6 @@
     # Convert FITS to CASA format if needed
     temp_dir = tempfile.mkdtemp(prefix='mosaic_linearmosaic_')
     try:
-<<<<<<< HEAD
-        casa_tiles = []
-        for i, tile in enumerate(tiles):
-            if tile.endswith('.fits'):
-                casa_tile = os.path.join(temp_dir, f'tile_{i}.image')
-                if not os.path.exists(casa_tile):
-                    LOG.debug(f"Converting FITS to CASA: {Path(tile).name}")
-                    importfits(fitsimage=tile,
-                               imagename=casa_tile, overwrite=True)
-                casa_tiles.append(casa_tile)
-            else:
-                casa_tiles.append(tile)
-=======
         ra_min, ra_max, dec_min, dec_max = _calculate_mosaic_bounds(tiles)
         LOG.info(
             f"Mosaic bounds: RA=[{ra_min:.6f}°, {ra_max:.6f}°], "
@@ -1203,7 +1064,6 @@
             LOG.warning(
                 f'Could not determine pixel scale from first tile, using default {pixel_scale_arcsec}"'
             )
->>>>>>> e44dfe70
 
         # Get PB images and prepare for linearmosaic
         from .validation import _find_pb_path
@@ -1214,19 +1074,6 @@
         regridded_pbs = []
         template_tile = casa_tiles[0]
 
-<<<<<<< HEAD
-        # Pre-validate tile overlap with template before regridding
-        # This prevents "All output pixels are masked" errors
-        overlapping_tiles, skipped_list = filter_tiles_by_overlap(
-            casa_tiles, template_tile, margin_pixels=10
-        )
-
-        if len(overlapping_tiles) < len(casa_tiles):
-            skipped_count = len(casa_tiles) - len(overlapping_tiles)
-            LOG.warning(
-                f"Filtered {skipped_count} tiles that don't overlap template. "
-                f"Proceeding with {len(overlapping_tiles)} tiles."
-=======
         if len(first_tile_shape) == 4:
             # Tiles are 4D, so common_shape must be 4D: [stokes, freq, y, x]
             common_shape = [first_tile_shape[0], first_tile_shape[1], ny, nx]
@@ -1263,7 +1110,6 @@
             raise MosaicError(
                 f"Template tile does not exist: {template_tile}",
                 "First tile must exist to use as template.",
->>>>>>> e44dfe70
             )
             # Update tiles and casa_tiles to only include overlapping ones
             overlapping_indices = [i for i, ct in enumerate(
@@ -1279,132 +1125,6 @@
                     "Check that tiles have compatible coordinate systems."
                 )
 
-<<<<<<< HEAD
-        # Regrid all tiles and PB images to common coordinate system
-        for i, (tile, casa_tile) in enumerate(zip(tiles, casa_tiles)):
-            metrics = metrics_dict.get(
-                tile, TileQualityMetrics(tile_path=tile))
-
-            # Get PB path
-            pb_path = metrics.pb_path
-            if not pb_path:
-                pb_path = _find_pb_path(tile)
-
-            if not pb_path or not os.path.exists(pb_path):
-                raise MissingPrimaryBeamError(
-                    f"PB image not found for tile {i+1}: {Path(tile).name}",
-                    "linearmosaic requires PB images for optimal weighting"
-                )
-
-            # Regrid tile to template
-            # Note: Overlap has already been validated, but we still catch errors
-            # in case of edge cases or coordinate system issues
-            regridded_tile = os.path.join(temp_dir, f'regrid_tile_{i}.image')
-            if not os.path.exists(regridded_tile):
-                LOG.debug(f"Regridding tile {i+1}/{len(casa_tiles)}")
-                try:
-                    imregrid(
-                        imagename=casa_tile,
-                        template=template_tile,
-                        output=regridded_tile,
-                        overwrite=True
-                    )
-                except RuntimeError as e:
-                    if "All output pixels are masked" in str(e):
-                        LOG.warning(
-                            f"Tile regridding failed for tile {i+1} (all pixels masked): {Path(tile).name}. "
-                            f"This should have been caught by pre-validation. Skipping this tile."
-                        )
-                        continue
-                    else:
-                        raise
-
-            # Regrid PB to template
-            regridded_pb = os.path.join(temp_dir, f'regrid_pb_{i}.image')
-            if not os.path.exists(regridded_pb):
-                LOG.debug(f"Regridding PB {i+1}/{len(casa_tiles)}")
-                try:
-                    imregrid(
-                        imagename=pb_path,
-                        template=template_tile,
-                        output=regridded_pb,
-                        overwrite=True
-                    )
-                except RuntimeError as e:
-                    if "All output pixels are masked" in str(e):
-                        LOG.warning(
-                            f"PB regridding failed for tile {i+1} (all pixels masked): {Path(tile).name}. "
-                            f"Skipping this tile."
-                        )
-                        continue
-                    else:
-                        raise
-
-            regridded_tiles.append(regridded_tile)
-            regridded_pbs.append(regridded_pb)
-
-        if not regridded_tiles:
-            raise MosaicError(
-                "No tiles could be regridded successfully",
-                "All tiles failed regridding (all pixels masked). Check coordinate systems."
-            )
-
-        # Get output image properties from first tile
-        img = casaimage(regridded_tiles[0])
-        shape = img.shape()
-        coordsys = img.coordinates()
-
-        # Extract direction info for output image
-        # Use casacore API: get_coordinate('direction') returns the direction coordinate object
-        try:
-            dir_coord = coordsys.get_coordinate('direction')
-            ref_val = dir_coord.get_referencevalue()
-            ref_pix = dir_coord.get_referencepixel()
-            inc = dir_coord.get_increment()
-            # linearmosaic expects imagecenter as list of strings with units
-            import numpy as np
-            ra_deg = np.degrees(ref_val[0])
-            dec_deg = np.degrees(ref_val[1])
-            # RA, Dec as strings with units
-            imagecenter = [f"{ra_deg}deg", f"{dec_deg}deg"]
-            # Cell size should also be in degrees for linearmosaic
-            cellx = [abs(np.degrees(inc[0]))]  # Cell size in degrees
-            celly = [abs(np.degrees(inc[1]))]
-        except (KeyError, AttributeError, ValueError) as e:
-            raise MosaicError(
-                f"Could not find direction coordinate in tile: {e}",
-                "Tiles must have valid direction coordinates"
-            )
-
-        # Get image dimensions
-        nx = shape[-1] if len(shape) >= 2 else 128
-        ny = shape[-2] if len(shape) >= 2 else 128
-        del img
-
-        # Create linearmosaic tool instance
-        lm = linearmosaic()
-
-        # Set optimal weighting (default, but explicit)
-        lm.setlinmostype('optimal')
-
-        # Define output image
-        output_weight = str(output_path).replace('.image', '_weight.image')
-        if os.path.exists(str(output_path)):
-            shutil.rmtree(str(output_path))
-        if os.path.exists(output_weight):
-            shutil.rmtree(output_weight)
-
-        # Define output image with proper parameters
-        lm.defineoutputimage(
-            nx=nx,
-            ny=ny,
-            cellx=cellx,
-            celly=celly,
-            imagecenter=imagecenter,
-            outputimage=str(output_path),
-            outputweight=output_weight
-        )
-=======
         template_output_dir = os.path.join(
             os.path.dirname(output_path), ".mosaic_template"
         )
@@ -1594,7 +1314,6 @@
             else:
                 weight = 1.0
             noise_weights.append(weight)
->>>>>>> e44dfe70
 
         # Make mosaic with PB-weighted combination
         # imageweighttype=1: images are apodized by primary beam (PB-corrected)
@@ -1606,44 +1325,6 @@
             weighttype=1  # PB weight images
         )
 
-<<<<<<< HEAD
-        LOG.info(f"✓ Built PB-weighted mosaic using linearmosaic tool")
-
-        # Cleanup linearmosaic tool
-        del lm
-
-    except Exception as e:
-        # Re-raise with context
-        if isinstance(e, (CASAToolError, MosaicError, MissingPrimaryBeamError)):
-            raise
-        raise MosaicError(
-            f"linearmosaic failed: {e}",
-            "Consider using fallback method (imregrid + immath)"
-        ) from e
-    finally:
-        # Cleanup temporary directory
-        if os.path.exists(temp_dir):
-            try:
-                shutil.rmtree(temp_dir)
-            except Exception as e:
-                LOG.warning(
-                    f"Failed to cleanup temp directory {temp_dir}: {e}")
-
-
-def _build_weighted_mosaic_imregrid_immath(
-    tiles: List[str],
-    metrics_dict: dict,
-    output_path: str,
-) -> None:
-    """
-    Build mosaic using imregrid + immath (fallback method).
-
-    This function uses CASA's imregrid and immath tasks for explicit control
-    over the mosaicking process. Used as fallback when linearmosaic is not
-    available or fails.
-
-    Weighting scheme (Sault): weight[k] = pb_response[k]^2 / noise_variance[k]
-=======
     pb_images = []
     pb_data_list = []
 
@@ -1951,7 +1632,6 @@
         # Outer try block error handling
         LOG.error(f"Unexpected error in PB reading loop: {e}")
         raise
->>>>>>> e44dfe70
 
     Args:
         tiles: List of tile image paths (should be PB-corrected images)
@@ -1963,16 +1643,6 @@
     import shutil
     from pathlib import Path
 
-<<<<<<< HEAD
-    LOG.info(
-        f"Building mosaic using imregrid + immath (fallback method) with {len(tiles)} tiles")
-
-    # Basic validation
-    if not tiles:
-        raise MosaicError("No tiles provided", "tiles list is empty")
-    if not output_path:
-        raise MosaicError("Output path is empty", "Must provide output_path")
-=======
     # Step 2: Regrid all tile images to common coordinate system
     print(f"[DEBUG] CHECKPOINT: Starting tile regridding", file=sys.stderr, flush=True)
     LOG.info(f"Regridding {len(tiles)} tile images to common coordinate system...")
@@ -1989,86 +1659,9 @@
 
     tile_images = []
     tile_data_list = []
->>>>>>> e44dfe70
 
     # Check all tiles exist
     for i, tile in enumerate(tiles):
-<<<<<<< HEAD
-        if not os.path.exists(tile):
-            raise MosaicError(
-                f"Tile {i+1} does not exist: {tile}",
-                "All tiles must exist before building mosaic"
-            )
-
-    try:
-        from casatasks import immath, imregrid, importfits, exportfits
-        from casacore.images import image as casaimage
-        import numpy as np
-    except ImportError as e:
-        raise CASAToolError(
-            f"CASA not available: {e}",
-            "Ensure CASA is installed and available in the environment. "
-            "Try: conda activate casa6"
-        ) from e
-
-    # VAST-like approach: Use first tile as template, let CASA handle alignment
-    template_tile = tiles[0]
-    LOG.info(f"Using first tile as template: {Path(template_tile).name}")
-
-    # Convert FITS to CASA format if needed (immath works better with CASA images)
-    temp_dir = tempfile.mkdtemp(prefix='mosaic_vast_')
-    try:
-        casa_tiles = []
-        for i, tile in enumerate(tiles):
-            if tile.endswith('.fits'):
-                casa_tile = os.path.join(temp_dir, f'tile_{i}.image')
-                if not os.path.exists(casa_tile):
-                    LOG.debug(f"Converting FITS to CASA: {Path(tile).name}")
-                    importfits(fitsimage=tile,
-                               imagename=casa_tile, overwrite=True)
-                casa_tiles.append(casa_tile)
-            else:
-                casa_tiles.append(tile)
-
-        template_casa = casa_tiles[0]
-
-        # Pre-validate tile overlap with template before regridding
-        # This prevents "All output pixels are masked" errors
-        from .coordinate_utils import filter_tiles_by_overlap
-
-        overlapping_tiles, skipped_list = filter_tiles_by_overlap(
-            casa_tiles, template_casa, margin_pixels=10
-        )
-
-        if len(overlapping_tiles) < len(casa_tiles):
-            skipped_count = len(casa_tiles) - len(overlapping_tiles)
-            LOG.warning(
-                f"Filtered {skipped_count} tiles that don't overlap template. "
-                f"Proceeding with {len(overlapping_tiles)} tiles."
-            )
-            # Update tiles and casa_tiles to only include overlapping ones
-            overlapping_indices = [i for i, ct in enumerate(
-                casa_tiles) if ct in overlapping_tiles]
-            tiles = [tiles[i] for i in overlapping_indices]
-            casa_tiles = overlapping_tiles
-
-            # Ensure we have at least one tile
-            if not casa_tiles:
-                raise MosaicError(
-                    "No tiles overlap with template coordinate system",
-                    "All tiles were filtered out due to coordinate system mismatch. "
-                    "Check that tiles have compatible coordinate systems."
-                )
-
-        # Check if we have PB images and noise metrics for weighting
-        from .validation import _find_pb_path
-        pb_available = True
-        weights = []
-
-        for tile, casa_tile in zip(tiles, casa_tiles):
-            metrics = metrics_dict.get(
-                tile, TileQualityMetrics(tile_path=tile))
-=======
         print(
             f"[DEBUG] ===== TILE REGRID {i+1}/{len(tiles)} =====",
             file=sys.stderr,
@@ -2324,28 +1917,12 @@
     LOG.info(
         f"=== Tile reading loop completed: processed {len(tile_data_list)}/{len(tiles)} tiles ==="
     )
->>>>>>> e44dfe70
 
             # Get PB path
             pb_path = metrics.pb_path
             if not pb_path:
                 pb_path = _find_pb_path(tile)
 
-<<<<<<< HEAD
-            # Get noise variance
-            rms_noise = metrics.rms_noise
-            if rms_noise is None or rms_noise <= 0:
-                rms_noise = 1.0  # Default if not available
-
-            noise_variance = rms_noise ** 2
-
-            # For VAST-like approach, we'll use simplified weighting
-            # If PB images are available, we'll use PB²/σ² weighting
-            # Otherwise, fall back to 1/σ² weighting
-            if pb_path and os.path.exists(pb_path):
-                # Will use PB²/σ² weighting - mark that PB is available
-                weights.append((pb_path, noise_variance))
-=======
     # Validate we have tile data
     if not tile_data_list:
         raise ValueError("No tile images were successfully read. Cannot create mosaic.")
@@ -2407,7 +1984,6 @@
                 tile_shape_2d = tile_data.shape
             elif tile_data.ndim == 4:
                 tile_shape_2d = tile_data.shape[2:]
->>>>>>> e44dfe70
             else:
                 pb_available = False
                 # Use 1/σ² weighting (no PB)
@@ -2453,187 +2029,6 @@
                 if not tile_success:
                     continue  # Skip this tile entirely
 
-<<<<<<< HEAD
-                # Regrid PB to template
-                regridded_pb = os.path.join(temp_dir, f'regrid_pb_{i}.image')
-                if not os.path.exists(regridded_pb):
-                    LOG.debug(f"Regridding PB {i+1}/{len(casa_tiles)}")
-                    try:
-                        imregrid(
-                            imagename=pb_path,
-                            template=template_casa,
-                            output=regridded_pb,
-                            overwrite=True
-                        )
-                    except RuntimeError as e:
-                        if "All output pixels are masked" in str(e):
-                            LOG.warning(
-                                f"PB regridding failed for tile {i+1} (all pixels masked): {Path(tile).name}. "
-                                f"Falling back to noise-weighted combination."
-                            )
-                            pb_available = False
-                            break
-                        else:
-                            raise
-
-                # Both tile and PB regridded successfully
-                regridded_tiles.append(regridded_tile)
-                regridded_pbs.append(regridded_pb)
-                successful_indices.append(i)
-
-            # Check if we have any successfully regridded tiles
-            if not regridded_tiles:
-                raise MosaicError(
-                    "No tiles could be regridded successfully",
-                    "All tiles failed regridding (all pixels masked). Check coordinate systems."
-                )
-
-            # Update weights list to only include successful tiles
-            successful_weights = [weights[idx] for idx in successful_indices]
-
-            # Step 2: Create weighted images (tile * PB² / σ²)
-            weighted_tiles = []
-            weight_sums = []
-
-            for i, (regridded_tile, regridded_pb, (_, noise_var)) in enumerate(zip(regridded_tiles, regridded_pbs, successful_weights)):
-                # Weight = PB² / σ²
-                pb_squared = os.path.join(temp_dir, f'pb_squared_{i}.image')
-                if not os.path.exists(pb_squared):
-                    # Remove existing if present (immath doesn't support overwrite parameter)
-                    if os.path.exists(pb_squared):
-                        import shutil
-                        shutil.rmtree(pb_squared)
-                    immath(
-                        imagename=[regridded_pb],
-                        expr=f'IM0*IM0',
-                        outfile=pb_squared
-                    )
-
-                # Weight image = PB² / σ²
-                weight_img = os.path.join(temp_dir, f'weight_{i}.image')
-                if not os.path.exists(weight_img):
-                    inv_var = 1.0 / noise_var if noise_var > 0 else 1.0
-                    # Remove existing if present
-                    if os.path.exists(weight_img):
-                        import shutil
-                        shutil.rmtree(weight_img)
-                    immath(
-                        imagename=[pb_squared],
-                        expr=f'{inv_var:.10e}*IM0',
-                        outfile=weight_img
-                    )
-
-                # Weighted tile = tile * weight
-                weighted_tile = os.path.join(
-                    temp_dir, f'weighted_tile_{i}.image')
-                if not os.path.exists(weighted_tile):
-                    # Remove existing if present
-                    if os.path.exists(weighted_tile):
-                        import shutil
-                        shutil.rmtree(weighted_tile)
-                    immath(
-                        imagename=[regridded_tile, weight_img],
-                        expr='IM0*IM1',
-                        outfile=weighted_tile
-                    )
-
-                weighted_tiles.append(weighted_tile)
-                weight_sums.append(weight_img)
-
-            # Step 3: Combine weighted tiles and normalize by sum of weights
-            # mosaic = sum(weighted_tiles) / sum(weights)
-            sum_weighted = os.path.join(temp_dir, 'sum_weighted.image')
-            sum_weights = os.path.join(temp_dir, 'sum_weights.image')
-
-            if len(weighted_tiles) == 1:
-                # Single tile - just copy
-                shutil.copytree(
-                    weighted_tiles[0], sum_weighted, dirs_exist_ok=True)
-                shutil.copytree(
-                    weight_sums[0], sum_weights, dirs_exist_ok=True)
-            else:
-                # Sum weighted tiles
-                expr_weighted = '+'.join(
-                    [f'IM{i}' for i in range(len(weighted_tiles))])
-                # Remove existing if present
-                if os.path.exists(sum_weighted):
-                    import shutil
-                    shutil.rmtree(sum_weighted)
-                immath(
-                    imagename=weighted_tiles,
-                    expr=expr_weighted,
-                    outfile=sum_weighted
-                )
-
-                # Sum weights
-                expr_weights = '+'.join(
-                    [f'IM{i}' for i in range(len(weight_sums))])
-                # Remove existing if present
-                if os.path.exists(sum_weights):
-                    import shutil
-                    shutil.rmtree(sum_weights)
-                immath(
-                    imagename=weight_sums,
-                    expr=expr_weights,
-                    outfile=sum_weights
-                )
-
-            # Final mosaic = sum_weighted / sum_weights
-            # Remove existing if present
-            if os.path.exists(str(output_path)):
-                import shutil
-                shutil.rmtree(str(output_path))
-            immath(
-                imagename=[sum_weighted, sum_weights],
-                expr='IM0/IM1',
-                outfile=str(output_path)
-            )
-
-            LOG.info(
-                f"✓ Built PB-weighted mosaic using imregrid + immath (fallback method)")
-
-        else:
-            # Fallback: Noise-weighted combination (no PB)
-            LOG.info(
-                "Using noise-weighted combination (1/σ²) - PB images not available")
-
-            # Regrid all tiles to template
-            regridded_tiles = []
-            for i, casa_tile in enumerate(casa_tiles):
-                regridded_tile = os.path.join(
-                    temp_dir, f'regrid_tile_{i}.image')
-                if not os.path.exists(regridded_tile):
-                    LOG.debug(f"Regridding tile {i+1}/{len(casa_tiles)}")
-                    imregrid(
-                        imagename=casa_tile,
-                        template=template_casa,
-                        output=regridded_tile,
-                        overwrite=True
-                    )
-                regridded_tiles.append(regridded_tile)
-
-            # Build weighted expression: sum(weight[i] * tile[i]) / sum(weight[i])
-            # Normalize weights first
-            total_weight = sum(w[1] for w in weights)
-            normalized_weights = [
-                w[1] / total_weight if total_weight > 0 else 1.0/len(weights) for w in weights]
-
-            # Create weighted expression
-            weighted_terms = []
-            for i, (regridded_tile, weight) in enumerate(zip(regridded_tiles, normalized_weights)):
-                weighted_terms.append(f'{weight:.10e}*IM{i}')
-
-            expr = '+'.join(weighted_terms)
-
-            # Remove existing if present
-            if os.path.exists(str(output_path)):
-                import shutil
-                shutil.rmtree(str(output_path))
-            immath(
-                imagename=regridded_tiles,
-                expr=expr,
-                outfile=str(output_path)
-=======
             if tile_shape_2d != pb_shape_2d:
                 raise MosaicError(
                     f"Shape mismatch for tile {i+1}: tile={tile_shape_2d}, pb={pb_shape_2d}",
@@ -2907,16 +2302,8 @@
                 e,
                 image_path=output_path_str,
                 operation="export_mosaic_fits",
->>>>>>> e44dfe70
-            )
-
-<<<<<<< HEAD
-            LOG.info(f"✓ Built noise-weighted mosaic")
-
-    finally:
-        # Cleanup temporary directory
-        if os.path.exists(temp_dir):
-=======
+            )
+
     # Clean up temporary regridded images (ensure cleanup even on errors)
     temp_files_to_cleanup = []
     # Add template image
@@ -2932,16 +2319,10 @@
 
     for temp_path in temp_files_to_cleanup:
         if os.path.exists(temp_path):
->>>>>>> e44dfe70
             try:
                 shutil.rmtree(temp_dir)
             except Exception as e:
-<<<<<<< HEAD
-                LOG.warning(
-                    f"Failed to cleanup temp directory {temp_dir}: {e}")
-=======
                 LOG.warning(f"Failed to clean up temporary file {temp_path}: {e}")
->>>>>>> e44dfe70
 
 
 def _build_weighted_mosaic(
