"""Shared utilities to configure Measurement Sets for imaging.

This module centralizes robust, repeatable post-write MS preparation:
- Ensure imaging columns exist (MODEL_DATA, CORRECTED_DATA)
- Populate imaging columns for every row with array values matching DATA
- Ensure FLAG and WEIGHT_SPECTRUM arrays are present and correctly shaped
- Initialize weights, including WEIGHT_SPECTRUM, via casatasks.initweights
- Normalize ANTENNA.MOUNT to CASA-compatible values

All callers should prefer `configure_ms_for_imaging()` rather than duplicating
these steps inline in scripts. This provides a single source of truth for MS
readiness across the pipeline.
"""

from __future__ import annotations

import os

from dsa110_contimg.utils.runtime_safeguards import require_casa6_python


def _ensure_imaging_columns_exist(ms_path: str) -> None:
    """Add MODEL_DATA and CORRECTED_DATA columns if missing.

    Raises:
        RuntimeError: If column creation fails and columns don't already exist
    """
    import logging

    logger = logging.getLogger(__name__)
<<<<<<< HEAD
    
    # Ensure CASAPATH is set before importing CASA modules
    from dsa110_contimg.utils.casa_init import ensure_casa_path
    ensure_casa_path()
=======
>>>>>>> e44dfe70

    try:
        from casacore.tables import addImagingColumns as _addImCols  # type: ignore
        from casacore.tables import table as _tb

        # Check if columns already exist before attempting creation
        with _tb(ms_path, readonly=True) as tb:
            colnames = set(tb.colnames())
            has_model = "MODEL_DATA" in colnames
            has_corrected = "CORRECTED_DATA" in colnames

            if has_model and has_corrected:
                logger.debug(f"Imaging columns already exist in {ms_path}")
                return

        # Attempt to create columns
        _addImCols(ms_path)
        logger.debug(f"Created imaging columns in {ms_path}")

        # Verify columns were actually created
        with _tb(ms_path, readonly=True) as tb:
            colnames = set(tb.colnames())
            if "MODEL_DATA" not in colnames or "CORRECTED_DATA" not in colnames:
                missing = []
                if "MODEL_DATA" not in colnames:
                    missing.append("MODEL_DATA")
                if "CORRECTED_DATA" not in colnames:
                    missing.append("CORRECTED_DATA")
                raise RuntimeError(
                    f"addImagingColumns() succeeded but columns still missing: {missing}"
                )

    except ImportError as e:
        error_msg = f"Failed to import casacore.tables.addImagingColumns: {e}"
        logger.error(error_msg)
        raise RuntimeError(error_msg) from e
    except Exception as e:
        # Check if columns exist despite the error (might have been created)
        try:
            from casacore.tables import table as _tb

            with _tb(ms_path, readonly=True) as tb:
                colnames = set(tb.colnames())
                has_model = "MODEL_DATA" in colnames
                has_corrected = "CORRECTED_DATA" in colnames

                if has_model and has_corrected:
                    logger.warning(
                        f"addImagingColumns() raised exception but columns exist: {e}. "
                        "Continuing with existing columns."
                    )
                    return
        except Exception:
            pass

        # Columns don't exist - this is a critical failure
        error_msg = f"Failed to create imaging columns in {ms_path}: {e}"
        logger.error(error_msg, exc_info=True)
        raise RuntimeError(error_msg) from e


def _ensure_imaging_columns_populated(ms_path: str) -> None:
    """
    Ensure MODEL_DATA and CORRECTED_DATA contain array values for every
    row, with shapes/dtypes matching the DATA column cells.

    Raises:
        RuntimeError: If columns exist but cannot be populated
    """
    import logging

    logger = logging.getLogger(__name__)

    try:
        import numpy as _np
        from casacore.tables import table as _tb  # type: ignore
    except ImportError as e:
        error_msg = f"Failed to import required modules for column population: {e}"
        logger.error(error_msg)
        raise RuntimeError(error_msg) from e

    try:
        with _tb(ms_path, readonly=False) as tb:
            nrow = tb.nrows()
            if nrow == 0:
                logger.warning(f"MS {ms_path} has no rows - cannot populate columns")
                return

            colnames = set(tb.colnames())
            if "MODEL_DATA" not in colnames or "CORRECTED_DATA" not in colnames:
                missing = []
                if "MODEL_DATA" not in colnames:
                    missing.append("MODEL_DATA")
                if "CORRECTED_DATA" not in colnames:
                    missing.append("CORRECTED_DATA")
                raise RuntimeError(
                    f"Cannot populate columns - they don't exist: {missing}"
                )

            # Get DATA shape and dtype from first row
            try:
                data0 = tb.getcell("DATA", 0)
                data_shape = getattr(data0, "shape", None)
                data_dtype = getattr(data0, "dtype", None)
                if not data_shape or data_dtype is None:
                    raise RuntimeError("Cannot determine DATA column shape/dtype")
            except Exception as e:
                error_msg = f"Failed to read DATA column from {ms_path}: {e}"
                logger.error(error_msg)
                raise RuntimeError(error_msg) from e

            # Populate each column
            for col in ("MODEL_DATA", "CORRECTED_DATA"):
                if col not in tb.colnames():
                    continue
                fixed = 0
                errors = 0
                error_examples = []  # Store first few error messages
                for r in range(nrow):
                    try:
                        val = tb.getcell(col, r)
                        if (val is None) or (getattr(val, "shape", None) != data_shape):
                            tb.putcell(col, r, _np.zeros(data_shape, dtype=data_dtype))
                            fixed += 1
                    except Exception as e:
                        try:
                            tb.putcell(col, r, _np.zeros(data_shape, dtype=data_dtype))
                            fixed += 1
                        except Exception as e2:
                            errors += 1
                            if len(error_examples) < 5:  # Store first few errors
                                error_examples.append(f"row {r}: {e2}")

                # Log summary with examples
                if fixed > 0:
                    logger.debug(
                        f"Populated {fixed} rows in {col} column for {ms_path}"
                    )
                if errors > 0:
                    error_summary = f"Failed to populate {errors} out of {nrow} rows in {col} column for {ms_path}"
                    if error_examples:
                        error_summary += f". Examples: {'; '.join(error_examples)}"
                    logger.warning(error_summary)

    except RuntimeError:
        # Re-raise RuntimeError (our own errors)
        raise
    except Exception as e:
        error_msg = f"Failed to populate imaging columns in {ms_path}: {e}"
        logger.error(error_msg, exc_info=True)
        raise RuntimeError(error_msg) from e


def _ensure_flag_and_weight_spectrum(ms_path: str) -> None:
    """
    Ensure FLAG and WEIGHT_SPECTRUM cells exist with correct shapes for all rows.

    - FLAG: boolean array shaped like DATA; fill with False when undefined
    - WEIGHT_SPECTRUM: float array shaped like DATA; when undefined,
      repeat WEIGHT across channels; if WEIGHT_SPECTRUM appears
      inconsistent across rows, drop the column to let CASA fall back
      to WEIGHT.
    """
    try:
        import numpy as _np
        from casacore.tables import table as _tb  # type: ignore
    except Exception:
        return

    try:
        with _tb(ms_path, readonly=False) as tb:
            nrow = tb.nrows()
            colnames = set(tb.colnames())
            has_ws = "WEIGHT_SPECTRUM" in colnames
            ws_bad = False
            for i in range(nrow):
                try:
                    data = tb.getcell("DATA", i)
                except Exception:
                    continue
                target_shape = getattr(data, "shape", None)
                if not target_shape or len(target_shape) != 2:
                    continue
                nchan, npol = int(target_shape[0]), int(target_shape[1])
                # FLAG
                try:
                    f = tb.getcell("FLAG", i)
                    if f is None or getattr(f, "shape", None) != (nchan, npol):
                        raise RuntimeError("FLAG shape mismatch")
                except Exception:
                    tb.putcell("FLAG", i, _np.zeros((nchan, npol), dtype=bool))
                # WEIGHT_SPECTRUM
                if has_ws:
                    try:
                        ws_val = tb.getcell("WEIGHT_SPECTRUM", i)
                        if ws_val is None or getattr(ws_val, "shape", None) != (
                            nchan,
                            npol,
                        ):
                            raise RuntimeError("WS shape mismatch")
                    except Exception:
                        try:
                            w = tb.getcell("WEIGHT", i)
                            w = _np.asarray(w).reshape(-1)
                            if w.size != npol:
                                w = _np.ones((npol,), dtype=float)
                        except Exception:
                            w = _np.ones((npol,), dtype=float)
                        ws = _np.repeat(w[_np.newaxis, :], nchan, axis=0)
                        tb.putcell("WEIGHT_SPECTRUM", i, ws)
                        ws_bad = True
            if has_ws and ws_bad:
                try:
                    tb.removecols(["WEIGHT_SPECTRUM"])
                except Exception:
                    pass
    except Exception:
        return


@require_casa6_python
def _initialize_weights(ms_path: str) -> None:
    """Initialize WEIGHT_SPECTRUM via casatasks.initweights.

    NOTE: CASA's initweights does NOT have doweight or doflag parameters.
    When wtmode='weight', it initializes WEIGHT_SPECTRUM from the existing WEIGHT column.
    """
    try:
        from casatasks import initweights as _initweights  # type: ignore

        # NOTE: When wtmode='weight', initweights initializes WEIGHT_SPECTRUM from WEIGHT column
        # dowtsp=True creates/updates WEIGHT_SPECTRUM column
        _initweights(vis=ms_path, wtmode="weight", dowtsp=True)
    except Exception:
        # Non-fatal: initweights can fail on edge cases; downstream tools may
        # still work
        pass


def _fix_mount_type_in_ms(ms_path: str) -> None:
    """Normalize ANTENNA.MOUNT values to CASA-supported strings."""
    try:
        from casacore.tables import table as _tb  # type: ignore

        with _tb(ms_path + "/ANTENNA", readonly=False) as ant_table:
            mounts = ant_table.getcol("MOUNT")
            fixed = []
            for m in mounts:
                normalized = str(m or "").lower().strip()
                if normalized in (
                    "alt-az",
                    "altaz",
                    "alt_az",
                    "alt az",
                    "az-el",
                    "azel",
                ):
                    fixed.append("alt-az")
                elif normalized in ("equatorial", "eq"):
                    fixed.append("equatorial")
                elif normalized in ("x-y", "xy"):
                    fixed.append("x-y")
                elif normalized in ("spherical", "sphere"):
                    fixed.append("spherical")
                else:
                    fixed.append("alt-az")
            ant_table.putcol("MOUNT", fixed)
    except Exception:
        # Non-fatal normalization
        pass


def _fix_field_phase_centers_from_times(ms_path: str) -> None:
    """Fix FIELD table PHASE_DIR/REFERENCE_DIR with correct time-dependent RA values.

    This function corrects a bug where pyuvdata.write_ms() may assign incorrect RA
    values to fields when using time-dependent phase centers. For meridian-tracking
    phasing (RA = LST), each field should have RA corresponding to LST at that field's
    time, not a single midpoint RA.

    The function:
    1. Reads the main table to determine which times correspond to which FIELD_ID
    2. For each field, calculates the correct RA = LST(time) at that field's time
    3. Updates PHASE_DIR and REFERENCE_DIR in the FIELD table with correct values

    Args:
        ms_path: Path to Measurement Set
    """
    try:
        import astropy.units as u  # type: ignore
        import numpy as _np
        from casacore.tables import table as _tb  # type: ignore

        from dsa110_contimg.conversion.helpers_coordinates import get_meridian_coords
    except ImportError:
        # Non-fatal: if dependencies aren't available, skip this fix
        return

    try:
        # Read main table to get FIELD_ID and TIME mapping
        with _tb(ms_path, readonly=True, ack=False) as main_table:
            if main_table.nrows() == 0:
                return

            field_ids = main_table.getcol("FIELD_ID")
            times = main_table.getcol("TIME")  # CASA TIME is in seconds since MJD epoch

            # Get unique field IDs and their corresponding times
            unique_field_ids = _np.unique(field_ids)
            field_times = {}
            for fid in unique_field_ids:
                mask = field_ids == fid
                field_times[int(fid)] = _np.mean(
                    times[mask]
                )  # Use mean time for the field

        # Read FIELD table
        with _tb(ms_path + "::FIELD", readonly=False) as field_table:
            nfields = field_table.nrows()
            if nfields == 0:
                return

            # Get current PHASE_DIR and REFERENCE_DIR
            has_phase_dir = "PHASE_DIR" in field_table.colnames()
            has_ref_dir = "REFERENCE_DIR" in field_table.colnames()

            if not has_phase_dir and not has_ref_dir:
                return  # Can't fix if neither column exists

            phase_dir = field_table.getcol("PHASE_DIR") if has_phase_dir else None
            ref_dir = field_table.getcol("REFERENCE_DIR") if has_ref_dir else None

            # Get pointing declination from first field (should be constant)
            if phase_dir is not None:
                pt_dec_rad = phase_dir[0, 0, 1]  # Dec from first field
            elif ref_dir is not None:
                pt_dec_rad = ref_dir[0, 0, 1]
            else:
                return

            pt_dec = pt_dec_rad * u.rad

            # Get telescope location from OBSERVATION table or use DSA-110 default
            # Note: location is used implicitly by get_meridian_coords() which uses
            # DSA-110 coordinates internally, so we don't need to store it here
            try:
                with _tb(ms_path + "::OBSERVATION", readonly=True) as obs_table:
                    # Check telescope name for potential future use, but get_meridian_coords
                    # already uses correct DSA-110 coordinates internally
                    if (
                        obs_table.nrows() > 0
                        and "TELESCOPE_NAME" in obs_table.colnames()
                    ):
                        _tel_name = obs_table.getcol("TELESCOPE_NAME")[0]
                        # get_meridian_coords() uses DSA-110 coordinates internally
            except Exception:
                # get_meridian_coords() uses DSA-110 coordinates internally, so no action needed
                pass

            # Fix each field's phase center
            updated = False
            # Import time conversion utilities for proper format detection
            from dsa110_contimg.utils.time_utils import detect_casa_time_format

            for field_idx in range(nfields):
                # Get time for this field (CASA TIME format varies: seconds since MJD 0 or MJD 51544.0)
                if field_idx in field_times:
                    time_sec = field_times[field_idx]
                    # Use format detection to handle both TIME formats correctly
                    # This is critical: pyuvdata.write_ms() uses seconds since MJD 0,
                    # but standard CASA uses seconds since MJD 51544.0
                    _, time_mjd = detect_casa_time_format(time_sec)
                else:
                    # Fallback: use mean time from main table with format detection
                    mean_time_sec = _np.mean(times)
                    _, time_mjd = detect_casa_time_format(mean_time_sec)

                # Calculate correct RA = LST(time) at meridian
                phase_ra, phase_dec = get_meridian_coords(pt_dec, time_mjd)
                ra_rad = float(phase_ra.to_value(u.rad))
                dec_rad = float(phase_dec.to_value(u.rad))

                # Update PHASE_DIR if it exists
                if has_phase_dir:
                    current_ra = phase_dir[field_idx, 0, 0]
                    current_dec = phase_dir[field_idx, 0, 1]
                    # Only update if significantly different (more than 1 arcsec)
                    ra_diff_rad = abs(ra_rad - current_ra)
                    dec_diff_rad = abs(dec_rad - current_dec)
                    if ra_diff_rad > _np.deg2rad(
                        1.0 / 3600.0
                    ) or dec_diff_rad > _np.deg2rad(1.0 / 3600.0):
                        phase_dir[field_idx, 0, 0] = ra_rad
                        phase_dir[field_idx, 0, 1] = dec_rad
                        updated = True

                # Update REFERENCE_DIR if it exists
                if has_ref_dir:
                    current_ra = ref_dir[field_idx, 0, 0]
                    current_dec = ref_dir[field_idx, 0, 1]
                    # Only update if significantly different (more than 1 arcsec)
                    ra_diff_rad = abs(ra_rad - current_ra)
                    dec_diff_rad = abs(dec_rad - current_dec)
                    if ra_diff_rad > _np.deg2rad(
                        1.0 / 3600.0
                    ) or dec_diff_rad > _np.deg2rad(1.0 / 3600.0):
                        ref_dir[field_idx, 0, 0] = ra_rad
                        ref_dir[field_idx, 0, 1] = dec_rad
                        updated = True

            # Write back updated values
            if updated:
                if has_phase_dir:
                    field_table.putcol("PHASE_DIR", phase_dir)
                if has_ref_dir:
                    field_table.putcol("REFERENCE_DIR", ref_dir)
    except Exception:
        # Non-fatal: if fixing fails, log warning but don't crash
        import logging

        logger = logging.getLogger(__name__)
        logger.warning(
            "Could not fix FIELD table phase centers (non-fatal)", exc_info=True
        )


def _fix_observation_time_range(ms_path: str) -> None:
    """
    Fix OBSERVATION table TIME_RANGE by reading from main table TIME column.

    This corrects MS files where OBSERVATION table TIME_RANGE is [0, 0] or invalid.
    The TIME column in the main table is the authoritative source.

    Uses the same format detection logic as extract_ms_time_range() to handle
    both TIME formats (seconds since MJD 0 vs seconds since MJD 51544.0).

    Parameters
    ----------
    ms_path : str
        Path to Measurement Set
    """
    try:
        import numpy as _np
        from casacore.tables import table as _tb

        from dsa110_contimg.utils.time_utils import (
            DEFAULT_YEAR_RANGE,
            detect_casa_time_format,
            validate_time_mjd,
        )
    except Exception:
        return

    try:
        # Read TIME column from main table (authoritative source)
        with _tb(ms_path, readonly=True) as main_tb:
            if "TIME" not in main_tb.colnames() or main_tb.nrows() == 0:
                return

            times = main_tb.getcol("TIME")
            if len(times) == 0:
                return

            t0_sec = float(_np.min(times))
            t1_sec = float(_np.max(times))

        # Detect correct format using the same logic as extract_ms_time_range()
        # This handles both formats: seconds since MJD 0 vs seconds since MJD 51544.0
        _, start_mjd = detect_casa_time_format(t0_sec, DEFAULT_YEAR_RANGE)
        _, end_mjd = detect_casa_time_format(t1_sec, DEFAULT_YEAR_RANGE)

        # Validate using astropy
        if not (
            validate_time_mjd(start_mjd, DEFAULT_YEAR_RANGE)
            and validate_time_mjd(end_mjd, DEFAULT_YEAR_RANGE)
        ):
            # Invalid dates, skip update
            return

        # OBSERVATION table TIME_RANGE should be in the same format as the main table TIME
        # (seconds, not MJD days). Use the raw seconds values directly.
        # Shape should be [2] (start, end), not [1, 2]
        time_range_sec = _np.array([t0_sec, t1_sec], dtype=_np.float64)

        # Update OBSERVATION table
        with _tb(f"{ms_path}::OBSERVATION", readonly=False) as obs_tb:
            if obs_tb.nrows() == 0:
                return

            if "TIME_RANGE" not in obs_tb.colnames():
                return

            # Check if TIME_RANGE is invalid (all zeros or very small)
            existing_tr = obs_tb.getcol("TIME_RANGE")
            if existing_tr is not None and len(existing_tr) > 0:
                # Handle both shapes: (2, 1) and (2,)
                if existing_tr.shape[0] >= 2:
                    # Shape is (2, 1) or (2, N) - access as [row][col]
                    existing_t0 = float(_np.asarray(existing_tr[0]).flat[0])
                    existing_t1 = float(_np.asarray(existing_tr[1]).flat[0])
                else:
                    # Shape is (2,) - flat array
                    existing_t0 = float(_np.asarray(existing_tr).flat[0])
                    existing_t1 = (
                        float(_np.asarray(existing_tr).flat[1])
                        if len(existing_tr) > 1
                        else existing_t0
                    )

                # Only update if TIME_RANGE is invalid (zero or very small)
                if existing_t0 > 1.0 and existing_t1 > existing_t0:
                    # TIME_RANGE is already valid, don't overwrite
                    return

            # Update TIME_RANGE for all observation rows
            for row in range(obs_tb.nrows()):
                obs_tb.putcell("TIME_RANGE", row, time_range_sec)

        import logging

        logger = logging.getLogger(__name__)
        logger.debug(
            f"Fixed OBSERVATION table TIME_RANGE for {ms_path}: "
            f"{t0_sec:.1f} to {t1_sec:.1f} seconds "
            f"({start_mjd:.8f} to {end_mjd:.8f} MJD)"
        )
    except Exception:
        # Non-fatal: best-effort fix only
        import logging

        logger = logging.getLogger(__name__)
        logger.warning(
            "Could not fix OBSERVATION table TIME_RANGE (non-fatal)", exc_info=True
        )


@require_casa6_python
def configure_ms_for_imaging(
    ms_path: str,
    *,
    ensure_columns: bool = True,
    ensure_flag_and_weight: bool = True,
    do_initweights: bool = True,
    fix_mount: bool = True,
    stamp_observation_telescope: bool = True,
    validate_columns: bool = True,
) -> None:
    """
    Make a Measurement Set safe and ready for imaging and calibration.

    This function performs essential post-conversion setup to ensure an MS is
    ready for downstream processing (calibration, imaging). It uses consistent
    error handling: critical failures raise exceptions, while non-critical issues
    log warnings and continue.

    **What this function does:**

    1. **Ensures imaging columns exist**: Creates MODEL_DATA and CORRECTED_DATA
       columns if missing, and populates them with properly-shaped arrays
    2. **Ensures flag/weight arrays**: Creates FLAG and WEIGHT_SPECTRUM arrays
       with correct shapes matching the DATA column
    3. **Initializes weights**: Runs CASA's initweights task to set proper
       weight values based on data quality
    4. **Fixes antenna mount types**: Normalizes ANTENNA.MOUNT values to
       CASA-compatible format
    5. **Stamps telescope identity**: Sets consistent telescope name and location
    6. **Fixes phase centers**: Updates FIELD table phase centers based on
       observation times
    7. **Fixes observation time range**: Updates OBSERVATION table with correct
       time range

    Parameters
    ----------
    ms_path : str
        Path to the Measurement Set (directory path).
    ensure_columns : bool, optional
        Ensure MODEL_DATA and CORRECTED_DATA columns exist and are populated.
        Default: True
    ensure_flag_and_weight : bool, optional
        Ensure FLAG and WEIGHT_SPECTRUM arrays exist and are well-shaped.
        Default: True
    do_initweights : bool, optional
        Run casatasks.initweights with WEIGHT_SPECTRUM initialization enabled.
        Default: True
    fix_mount : bool, optional
        Normalize ANTENNA.MOUNT values to CASA-compatible format.
        Default: True
    stamp_observation_telescope : bool, optional
        Set consistent telescope name and location metadata.
        Default: True
    validate_columns : bool, optional
        Validate that columns exist and contain data after creation.
        Set to False for high-throughput scenarios where validation overhead
        is a concern. Default: True

    Raises
    ------
    ConversionError
        If MS path does not exist, is not readable, or becomes unreadable
        after configuration (critical failures)

    Examples
    --------
    Basic usage after converting UVH5 to MS:

    >>> from dsa110_contimg.conversion.ms_utils import configure_ms_for_imaging
    >>> configure_ms_for_imaging("/path/to/observation.ms")

    Configure only essential columns (skip weight initialization):

    >>> configure_ms_for_imaging(
    ...     "/path/to/observation.ms",
    ...     do_initweights=False
    ... )

    Minimal configuration (only columns and flags):

    >>> configure_ms_for_imaging(
    ...     "/path/to/observation.ms",
    ...     do_initweights=False,
    ...     fix_mount=False,
    ...     stamp_observation_telescope=False
    ... )

    Notes
    -----
    - This function should be called after converting UVH5 to MS format
    - All operations are idempotent (safe to call multiple times)
    - Non-critical failures (e.g., column population issues) are logged as
      warnings but don't stop execution
    - Critical failures (e.g., MS not found) raise ConversionError with
      context and suggestions
    """
    if not isinstance(ms_path, str):
        ms_path = os.fspath(ms_path)

    # CRITICAL: Validate MS exists and is readable
    from dsa110_contimg.utils.exceptions import ConversionError

    if not os.path.exists(ms_path):
        raise ConversionError(
            f"MS does not exist: {ms_path}",
            context={"ms_path": ms_path, "operation": "configure_ms_for_imaging"},
            suggestion="Check that the MS path is correct and the file exists",
        )
    if not os.path.isdir(ms_path):
        raise ConversionError(
            f"MS path is not a directory: {ms_path}",
            context={"ms_path": ms_path, "operation": "configure_ms_for_imaging"},
            suggestion="Measurement Sets are directories, not files. Check the path.",
        )
    if not os.access(ms_path, os.R_OK):
        raise ConversionError(
            f"MS is not readable: {ms_path}",
            context={"ms_path": ms_path, "operation": "configure_ms_for_imaging"},
            suggestion="Check file permissions: ls -ld " + ms_path,
        )

    # Initialize logger early for use in error handling
    import logging

    logger = logging.getLogger(__name__)

    # Track which operations succeeded for summary logging
    operations_status = {
        "columns": "skipped",
        "flag_weight": "skipped",
        "initweights": "skipped",
        "mount_fix": "skipped",
        "telescope_stamp": "skipped",
        "field_phase_centers": "skipped",
        "observation_time_range": "skipped",
    }

    if ensure_columns:
        try:
            _ensure_imaging_columns_exist(ms_path)
            _ensure_imaging_columns_populated(ms_path)

            # CRITICAL: Validate columns actually exist and are populated (if enabled)
            if validate_columns:
                from casacore.tables import table as _tb

                with _tb(ms_path, readonly=True) as tb:
                    colnames = set(tb.colnames())
                    missing = []
                    if "MODEL_DATA" not in colnames:
                        missing.append("MODEL_DATA")
                    if "CORRECTED_DATA" not in colnames:
                        missing.append("CORRECTED_DATA")

                    if missing:
                        error_msg = (
                            f"CRITICAL: Required imaging columns missing after creation: {missing}. "
                            f"MS {ms_path} is not ready for calibration/imaging."
                        )
                        logger.error(error_msg)
                        raise ConversionError(
                            error_msg,
                            context={"ms_path": ms_path, "missing_columns": missing},
                            suggestion="Check MS file permissions and disk space. "
                            "Try recreating the MS if the issue persists.",
                        )

                    # Verify columns have data (at least one row)
                    if tb.nrows() > 0:
                        try:
                            model_sample = tb.getcell("MODEL_DATA", 0)
                            corrected_sample = tb.getcell("CORRECTED_DATA", 0)
                            if model_sample is None or corrected_sample is None:
                                logger.warning(
                                    f"Imaging columns exist but contain None values in {ms_path}"
                                )
                        except Exception as e:
                            logger.warning(
                                f"Could not verify column data in {ms_path}: {e}"
                            )
                    logger.info(f"✓ Imaging columns verified in {ms_path}")
            else:
                logger.debug(
                    f"Imaging columns created (validation skipped) in {ms_path}"
                )

            operations_status["columns"] = "success"
        except ConversionError:
            # Re-raise ConversionError (critical failures)
            raise
        except Exception as e:
            operations_status["columns"] = f"failed: {e}"
            error_msg = (
                f"CRITICAL: Failed to create/verify imaging columns in {ms_path}: {e}. "
                "MS is not ready for calibration/imaging."
            )
            logger.error(error_msg, exc_info=True)
            raise ConversionError(
                error_msg,
                context={"ms_path": ms_path, "error": str(e)},
                suggestion="Check MS file permissions, disk space, and CASA installation. "
                "Try recreating the MS if the issue persists.",
            ) from e

    if ensure_flag_and_weight:
        try:
            _ensure_flag_and_weight_spectrum(ms_path)
            operations_status["flag_weight"] = "success"
        except Exception as e:
            operations_status["flag_weight"] = f"failed: {e}"
            # Non-fatal: continue with other operations

    if do_initweights:
        try:
            _initialize_weights(ms_path)
            operations_status["initweights"] = "success"
        except Exception as e:
            operations_status["initweights"] = f"failed: {e}"
            # Non-fatal: initweights often fails on edge cases

    if fix_mount:
        try:
            _fix_mount_type_in_ms(ms_path)
            operations_status["mount_fix"] = "success"
        except Exception as e:
            operations_status["mount_fix"] = f"failed: {e}"
            # Non-fatal: mount type normalization is optional

    if stamp_observation_telescope:
        try:
            from casacore.tables import table as _tb  # type: ignore

            name = os.getenv("PIPELINE_TELESCOPE_NAME", "DSA_110")
            with _tb(ms_path + "::OBSERVATION", readonly=False) as tb:
                n = tb.nrows()
                if n:
                    tb.putcol("TELESCOPE_NAME", [name] * n)
            operations_status["telescope_stamp"] = "success"
        except Exception as e:
            operations_status["telescope_stamp"] = f"failed: {e}"
            # Non-fatal: telescope name stamping is optional

    # Fix FIELD table phase centers (corrects RA assignment bug)
    try:
        _fix_field_phase_centers_from_times(ms_path)
        operations_status["field_phase_centers"] = "success"
    except Exception as e:
        operations_status["field_phase_centers"] = f"failed: {e}"
        # Non-fatal: field phase center fix is best-effort

    # Fix OBSERVATION table TIME_RANGE (corrects missing/invalid time range)
    try:
        _fix_observation_time_range(ms_path)
        operations_status["observation_time_range"] = "success"
    except Exception as e:
        operations_status["observation_time_range"] = f"failed: {e}"
        # Non-fatal: observation time range fix is best-effort

    # Summary logging - report what worked and what didn't
    success_ops = [
        op for op, status in operations_status.items() if status == "success"
    ]
    failed_ops = [
        f"{op}({status.split(': ')[1]})"
        for op, status in operations_status.items()
        if status.startswith("failed")
    ]

    if success_ops:
        logger.info(f"✓ MS configuration completed: {', '.join(success_ops)}")
    if failed_ops:
        logger.warning(f"⚠ MS configuration partial failures: {'; '.join(failed_ops)}")

    # Final validation: verify MS is still readable after all operations
    try:
        from casacore.tables import table as _tb

        with _tb(ms_path, readonly=True) as tb:
            if tb.nrows() == 0:
                raise RuntimeError(f"MS has no data after configuration: {ms_path}")
    except Exception as e:
        raise RuntimeError(f"MS became unreadable after configuration: {e}")


__all__ = [
    "configure_ms_for_imaging",
    "_ensure_imaging_columns_exist",
    "_ensure_imaging_columns_populated",
    "_ensure_flag_and_weight_spectrum",
    "_initialize_weights",
    "_fix_mount_type_in_ms",
    "_fix_field_phase_centers_from_times",
    "_fix_observation_time_range",
]<|MERGE_RESOLUTION|>--- conflicted
+++ resolved
@@ -28,13 +28,10 @@
     import logging
 
     logger = logging.getLogger(__name__)
-<<<<<<< HEAD
     
     # Ensure CASAPATH is set before importing CASA modules
     from dsa110_contimg.utils.casa_init import ensure_casa_path
     ensure_casa_path()
-=======
->>>>>>> e44dfe70
 
     try:
         from casacore.tables import addImagingColumns as _addImCols  # type: ignore
