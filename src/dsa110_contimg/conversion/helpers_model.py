"""Model helper functions for conversion."""

import logging
from typing import Optional

import astropy.units as u
<<<<<<< HEAD
# Ensure CASAPATH is set before importing CASA modules
from dsa110_contimg.utils.casa_init import ensure_casa_path
ensure_casa_path()

=======
import numpy as np
>>>>>>> e44dfe70
from casacore.tables import table

logger = logging.getLogger("dsa110_contimg.conversion.helpers")


def primary_beam_response(
    ant_ra: np.ndarray,
    ant_dec: float,
    src_ra: float,
    src_dec: float,
    freq_ghz: np.ndarray,
    dish_diameter_m: float = 4.7,
) -> np.ndarray:
    """Primary beam response using the DSA-110 analytic approximation."""
    try:
        from astropy.coordinates import angular_separation  # type: ignore
    except Exception:
        # Fallback implementation
        def angular_separation(ra1, dec1, ra2, dec2):
            ra1 = np.asarray(ra1, dtype=float)
            dec1 = np.asarray(dec1, dtype=float)
            ra2 = np.asarray(ra2, dtype=float)
            dec2 = np.asarray(dec2, dtype=float)
            cossep = np.sin(dec1) * np.sin(dec2) + np.cos(dec1) * np.cos(dec2) * np.cos(
                ra1 - ra2
            )
            cossep = np.clip(cossep, -1.0, 1.0)
            return np.arccos(cossep)

    dis = np.array(angular_separation(ant_ra, ant_dec, src_ra, src_dec))
    if dis.ndim > 0 and dis.shape[0] > 1:
        dis = dis[:, np.newaxis]

    lam = 0.299792458 / freq_ghz
    arg = 1.2 * dis * dish_diameter_m / lam
    with np.errstate(divide="ignore", invalid="ignore"):
        pb = (np.cos(np.pi * arg) / (1 - 4 * arg**2)) ** 4
    return pb


def amplitude_sky_model(
    source_ra: u.Quantity,
    source_dec: u.Quantity,
    flux_jy: float,
    lst: np.ndarray,
    pt_dec: u.Quantity,
    freq_ghz: np.ndarray,
    dish_diameter_m: float = 4.7,
) -> np.ndarray:
    """Construct a primary-beam weighted amplitude model."""
    ant_ra = lst
    ant_dec = pt_dec.to_value(u.rad)
    src_ra = source_ra.to_value(u.rad)
    src_dec = source_dec.to_value(u.rad)

    pb = primary_beam_response(
        ant_ra,
        ant_dec,
        src_ra,
        src_dec,
        freq_ghz,
        dish_diameter_m=dish_diameter_m,
    )
    return (flux_jy * pb).astype(np.float32)


def set_model_column(
    msname: str,
    uvdata,
    pt_dec: u.Quantity,
    ra: u.Quantity,
    dec: u.Quantity,
    flux_jy: Optional[float] = None,
) -> None:
    """Populate MODEL_DATA (and related columns) for the produced MS."""
    logger.info("Setting MODEL_DATA column")
    if flux_jy is not None:
        fobs = uvdata.freq_array.squeeze() / 1e9
        lst = uvdata.lst_array
        model = amplitude_sky_model(ra, dec, flux_jy, lst, pt_dec, fobs)
        model = np.tile(model[:, :, np.newaxis], (1, 1, uvdata.Npols)).astype(
            np.complex64
        )
    else:
        model = np.ones((uvdata.Nblts, uvdata.Nfreqs, uvdata.Npols), dtype=np.complex64)

    ms_path = f"{msname}.ms"
    with table(ms_path, readonly=False) as tb:
        data_shape = tb.getcol("DATA").shape
        model_transposed = np.transpose(model, (2, 1, 0))

        if model_transposed.shape != data_shape:
            logger.warning(
                "Model shape %s does not match DATA shape %s; skipping MODEL_DATA write",
                model_transposed.shape,
                data_shape,
            )
        else:
            tb.putcol("MODEL_DATA", model_transposed)

        if "CORRECTED_DATA" in tb.colnames():
            try:
                corr = tb.getcol("CORRECTED_DATA")
                if not np.any(corr):
                    tb.putcol("CORRECTED_DATA", tb.getcol("DATA"))
            except Exception:  # pragma: no cover - best effort
                pass

        if "WEIGHT_SPECTRUM" in tb.colnames():
            flags = tb.getcol("FLAG")
            weights = tb.getcol("WEIGHT")
            ncorr = weights.shape[0]
            nchan = flags.shape[0]

            wspec = np.repeat(weights[np.newaxis, :, :], nchan, axis=0)
            if wspec.shape != (nchan, ncorr, weights.shape[1]):
                logger.debug(
                    "Skipping WEIGHT_SPECTRUM update due to unexpected shape: %s",
                    wspec.shape,
                )
            else:
                wspec[flags] = 0.0
                tb.putcol("WEIGHT_SPECTRUM", wspec.astype(np.float32))
                logger.info("Reconstructed WEIGHT_SPECTRUM column.")

    logger.info("MODEL_DATA column set successfully")<|MERGE_RESOLUTION|>--- conflicted
+++ resolved
@@ -4,14 +4,11 @@
 from typing import Optional
 
 import astropy.units as u
-<<<<<<< HEAD
 # Ensure CASAPATH is set before importing CASA modules
 from dsa110_contimg.utils.casa_init import ensure_casa_path
 ensure_casa_path()
 
-=======
 import numpy as np
->>>>>>> e44dfe70
 from casacore.tables import table
 
 logger = logging.getLogger("dsa110_contimg.conversion.helpers")
