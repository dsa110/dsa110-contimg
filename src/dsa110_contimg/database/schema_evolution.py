"""Database schema evolution for DSA-110 continuum pipeline.

This module provides functions to evolve database schemas by adding new tables,
columns, and indices to existing databases without disrupting operations.
These are idempotent operations that can be run multiple times safely.
"""

import sqlite3
import time
from pathlib import Path
from typing import Optional


def evolve_products_schema(db_path: Path, verbose: bool = True) -> bool:
    """Evolve products database schema by adding required tables and columns.

    Tables added:
    - variability_stats: Pre-computed variability statistics per source
    - ese_candidates: Flagged ESE candidates (auto or user-flagged)
    - mosaics: Metadata for mosaic images
    - alert_history: Log of Slack/email alerts sent
    - regions: User-defined regions on images

    Also adds missing columns to existing tables and creates indices.

    Safe to run multiple times (uses IF NOT EXISTS).

    Args:
        db_path: Path to products.sqlite3
        verbose: Print evolution progress

    Returns:
        True if schema evolution successful
    """
    if not db_path.exists():
        if verbose:
            print(f"Database not found: {db_path}")
        return False

    # Add timeout to prevent hanging on locked database
    conn = sqlite3.connect(db_path, timeout=30.0)
    cur = conn.cursor()

    try:
        # Table: variability_stats
        if verbose:
            print("Adding variability_stats table...")
        cur.execute(
            """
            CREATE TABLE IF NOT EXISTS variability_stats (
                source_id TEXT PRIMARY KEY,
                ra_deg REAL NOT NULL,
                dec_deg REAL NOT NULL,
                nvss_flux_mjy REAL,
                n_obs INTEGER DEFAULT 0,
                mean_flux_mjy REAL,
                std_flux_mjy REAL,
                min_flux_mjy REAL,
                max_flux_mjy REAL,
                chi2_nu REAL,
                sigma_deviation REAL,
                eta_metric REAL,
                last_measured_at REAL,
                last_mjd REAL,
                updated_at REAL NOT NULL
            )
<<<<<<< HEAD
        """)
        
        # Add missing columns to existing table (safe schema evolution)
        if _table_exists(cur, 'variability_stats'):
            _add_column_if_missing(cur, 'variability_stats', 'nvss_flux_mjy', 'REAL')
            _add_column_if_missing(cur, 'variability_stats', 'n_obs', 'INTEGER DEFAULT 0')
            _add_column_if_missing(cur, 'variability_stats', 'mean_flux_mjy', 'REAL')
            _add_column_if_missing(cur, 'variability_stats', 'std_flux_mjy', 'REAL')
            _add_column_if_missing(cur, 'variability_stats', 'min_flux_mjy', 'REAL')
            _add_column_if_missing(cur, 'variability_stats', 'max_flux_mjy', 'REAL')
            _add_column_if_missing(cur, 'variability_stats', 'chi2_nu', 'REAL')
            _add_column_if_missing(cur, 'variability_stats', 'sigma_deviation', 'REAL')
            _add_column_if_missing(cur, 'variability_stats', 'eta_metric', 'REAL')
            _add_column_if_missing(cur, 'variability_stats', 'last_measured_at', 'REAL')
            _add_column_if_missing(cur, 'variability_stats', 'last_mjd', 'REAL')
            _add_column_if_missing(cur, 'variability_stats', 'updated_at', 'REAL NOT NULL')
        
        # Create indexes only if columns exist (safe to call multiple times)
        try:
            cur.execute(
                "CREATE INDEX IF NOT EXISTS idx_variability_chi2 ON variability_stats(chi2_nu)")
        except sqlite3.OperationalError:
            pass  # Column might not exist yet
        try:
            cur.execute(
                "CREATE INDEX IF NOT EXISTS idx_variability_sigma ON variability_stats(sigma_deviation)")
        except sqlite3.OperationalError:
            pass  # Column might not exist yet
        try:
            cur.execute(
                "CREATE INDEX IF NOT EXISTS idx_variability_eta ON variability_stats(eta_metric)")
        except sqlite3.OperationalError:
            pass  # Column might not exist yet
        try:
            cur.execute(
                "CREATE INDEX IF NOT EXISTS idx_variability_last_mjd ON variability_stats(last_mjd)")
        except sqlite3.OperationalError:
            pass  # Column might not exist yet
=======
        """
        )
        cur.execute(
            "CREATE INDEX IF NOT EXISTS idx_variability_chi2 ON variability_stats(chi2_nu)"
        )
        cur.execute(
            "CREATE INDEX IF NOT EXISTS idx_variability_sigma ON variability_stats(sigma_deviation)"
        )
        cur.execute(
            "CREATE INDEX IF NOT EXISTS idx_variability_last_mjd ON variability_stats(last_mjd)"
        )
>>>>>>> e44dfe70

        # Table: ese_candidates
        if verbose:
            print("Adding ese_candidates table...")
        cur.execute(
            """
            CREATE TABLE IF NOT EXISTS ese_candidates (
                id INTEGER PRIMARY KEY AUTOINCREMENT,
                source_id TEXT NOT NULL,
                flagged_at REAL NOT NULL,
                flagged_by TEXT DEFAULT 'auto',
                significance REAL NOT NULL,
                flag_type TEXT NOT NULL,
                notes TEXT,
                status TEXT DEFAULT 'active',
                investigated_at REAL,
                dismissed_at REAL,
                FOREIGN KEY (source_id) REFERENCES variability_stats(source_id)
            )
        """
        )
        cur.execute(
            "CREATE INDEX IF NOT EXISTS idx_ese_source ON ese_candidates(source_id)"
        )
        cur.execute(
            "CREATE INDEX IF NOT EXISTS idx_ese_status ON ese_candidates(status)"
        )
        cur.execute(
            "CREATE INDEX IF NOT EXISTS idx_ese_flagged ON ese_candidates(flagged_at)"
        )

        # Table: mosaics
        if verbose:
            print("Adding mosaics table...")
        cur.execute(
            """
            CREATE TABLE IF NOT EXISTS mosaics (
                id INTEGER PRIMARY KEY AUTOINCREMENT,
                path TEXT NOT NULL UNIQUE,
                name TEXT NOT NULL,
                created_at REAL NOT NULL,
                start_mjd REAL NOT NULL,
                end_mjd REAL NOT NULL,
                integration_sec REAL,
                n_images INTEGER,
                center_ra_deg REAL,
                center_dec_deg REAL,
                dec_min_deg REAL,
                dec_max_deg REAL,
                noise_jy REAL,
                beam_major_arcsec REAL,
                beam_minor_arcsec REAL,
                beam_pa_deg REAL,
                n_sources INTEGER,
                thumbnail_path TEXT
            )
        """
        )
        cur.execute(
            "CREATE INDEX IF NOT EXISTS idx_mosaics_created ON mosaics(created_at)"
        )
        cur.execute(
            "CREATE INDEX IF NOT EXISTS idx_mosaics_mjd ON mosaics(start_mjd, end_mjd)"
        )

        # Table: alert_history
        if verbose:
            print("Adding alert_history table...")
        cur.execute(
            """
            CREATE TABLE IF NOT EXISTS alert_history (
                id INTEGER PRIMARY KEY AUTOINCREMENT,
                source_id TEXT NOT NULL,
                alert_type TEXT NOT NULL,
                severity TEXT NOT NULL,
                message TEXT NOT NULL,
                sent_at REAL NOT NULL,
                channel TEXT,
                success INTEGER DEFAULT 1,
                error_msg TEXT
            )
        """
        )
        cur.execute(
            "CREATE INDEX IF NOT EXISTS idx_alert_source ON alert_history(source_id)"
        )
        cur.execute(
            "CREATE INDEX IF NOT EXISTS idx_alert_sent ON alert_history(sent_at)"
        )
        cur.execute(
            "CREATE INDEX IF NOT EXISTS idx_alert_type ON alert_history(alert_type)"
        )

        # Table: regions
        if verbose:
            print("Adding regions table...")
        cur.execute(
            """
            CREATE TABLE IF NOT EXISTS regions (
                id INTEGER PRIMARY KEY AUTOINCREMENT,
                name TEXT NOT NULL,
                type TEXT NOT NULL,
                coordinates TEXT NOT NULL,
                image_path TEXT NOT NULL,
                created_at REAL NOT NULL,
                created_by TEXT,
                updated_at REAL,
                FOREIGN KEY (image_path) REFERENCES images(path)
            )
        """
        )
        cur.execute(
            "CREATE INDEX IF NOT EXISTS idx_regions_image ON regions(image_path)"
        )
        cur.execute("CREATE INDEX IF NOT EXISTS idx_regions_type ON regions(type)")
        cur.execute(
            "CREATE INDEX IF NOT EXISTS idx_regions_created ON regions(created_at)"
        )

        # Add missing columns to existing tables (safe schema evolution)
        if verbose:
            print("Checking for missing columns in existing tables...")

        # ms_index additions (keep original name, check for ms_all only for backwards compatibility)
        table_name = (
            "ms_index"
            if _table_exists(cur, "ms_index")
            else ("ms_all" if _table_exists(cur, "ms_all") else "ms_index")
        )
        _add_column_if_missing(cur, table_name, "field_name", "TEXT")
        _add_column_if_missing(cur, table_name, "pointing_ra_deg", "REAL")
        _add_column_if_missing(cur, table_name, "pointing_dec_deg", "REAL")

        # images additions (keep original name, check for images_all only for backwards compatibility)
        img_table = (
            "images"
            if _table_exists(cur, "images")
            else ("images_all" if _table_exists(cur, "images_all") else "images")
        )
        _add_column_if_missing(cur, img_table, "format", 'TEXT DEFAULT "fits"')
        _add_column_if_missing(cur, img_table, "beam_minor_arcsec", "REAL")
        _add_column_if_missing(cur, img_table, "beam_pa_deg", "REAL")
        _add_column_if_missing(cur, img_table, "dynamic_range", "REAL")
        _add_column_if_missing(cur, img_table, "field_name", "TEXT")
        _add_column_if_missing(cur, img_table, "center_ra_deg", "REAL")
        _add_column_if_missing(cur, img_table, "center_dec_deg", "REAL")
        _add_column_if_missing(cur, img_table, "imsize_x", "INTEGER")
        _add_column_if_missing(cur, img_table, "imsize_y", "INTEGER")
        _add_column_if_missing(cur, img_table, "cellsize_arcsec", "REAL")
        _add_column_if_missing(cur, img_table, "freq_ghz", "REAL")
        _add_column_if_missing(cur, img_table, "bandwidth_mhz", "REAL")
        _add_column_if_missing(cur, img_table, "integration_sec", "REAL")

        # photometry additions (only if table exists)
        if _table_exists(cur, "photometry"):
            _add_column_if_missing(cur, "photometry", "source_id", "TEXT")
            _add_column_if_missing(cur, "photometry", "snr", "REAL")
            _add_column_if_missing(cur, "photometry", "mjd", "REAL")
            _add_column_if_missing(cur, "photometry", "sep_from_center_deg", "REAL")
            _add_column_if_missing(cur, "photometry", "flags", "INTEGER DEFAULT 0")
            cur.execute(
<<<<<<< HEAD
                "CREATE INDEX IF NOT EXISTS idx_photometry_source_mjd ON photometry(source_id, mjd)")
        
        # Note: eta_metric column is already added above in the variability_stats table creation section
        # This section is kept for backwards compatibility but is now redundant
=======
                "CREATE INDEX IF NOT EXISTS idx_photometry_source_mjd ON photometry(source_id, mjd)"
            )
>>>>>>> e44dfe70

        # Add missing indices (handle renamed tables)

        # Handle table names (prefer original names, fallback to *_all for backwards compatibility)
        img_table = (
            "images"
            if _table_exists(cur, "images")
            else ("images_all" if _table_exists(cur, "images_all") else "images")
        )
        ms_table = (
            "ms_index"
            if _table_exists(cur, "ms_index")
            else ("ms_all" if _table_exists(cur, "ms_all") else "ms_index")
        )

        if _table_exists(cur, img_table):
            # Check if field_name column exists before creating index
            cur.execute(f"PRAGMA table_info({img_table})")
            img_columns = {row[1] for row in cur.fetchall()}
            if "field_name" in img_columns:
                cur.execute(
                    f"CREATE INDEX IF NOT EXISTS idx_images_field ON {img_table}(field_name)"
                )

        if _table_exists(cur, ms_table):
            # Check if columns exist before creating indices
            cur.execute(f"PRAGMA table_info({ms_table})")
            ms_columns = {row[1] for row in cur.fetchall()}
            if "field_name" in ms_columns:
                cur.execute(
                    f"CREATE INDEX IF NOT EXISTS idx_ms_index_field ON {ms_table}(field_name)"
                )
            if "mid_mjd" in ms_columns:
                cur.execute(
                    f"CREATE INDEX IF NOT EXISTS idx_ms_index_mjd ON {ms_table}(mid_mjd)"
                )

        # Run data registry setup (this will add registry tables and ensure consistent naming)
        # We do this AFTER adding columns to avoid conflicts
        from dsa110_contimg.database.registry_setup import setup_data_registry

        setup_data_registry(db_path, verbose=verbose)

        # Re-commit after data registry setup
        conn.commit()
        if verbose:
            print(f"✓ Schema evolution complete: {db_path}")
        return True

    except Exception as e:
        conn.rollback()
        if verbose:
            print(f"✗ Schema evolution failed: {e}")
        return False
    finally:
        conn.close()


def _table_exists(cursor: sqlite3.Cursor, table: str) -> bool:
    """Check if a table exists."""
    try:
        cursor.execute(
            "SELECT name FROM sqlite_master WHERE type='table' AND name=?", (table,)
        )
        return cursor.fetchone() is not None
    except Exception:
        return False


def _add_column_if_missing(
    cursor: sqlite3.Cursor, table: str, column: str, col_type: str
):
    """Add column to table if it doesn't exist (SQLite safe schema evolution)."""
    try:
        # Check if table exists first
        if not _table_exists(cursor, table):
            return
        # Check if column exists
        cursor.execute(f"PRAGMA table_info({table})")
        columns = {row[1] for row in cursor.fetchall()}
        if column not in columns:
<<<<<<< HEAD
            cursor.execute(
                f"ALTER TABLE {table} ADD COLUMN {column} {col_type}")
    except sqlite3.OperationalError as e:
        # Column might already exist (SQLite doesn't support IF NOT EXISTS for ALTER TABLE)
        # This is expected and safe to ignore
        if "duplicate column" not in str(e).lower():
            # Re-raise if it's a different operational error
            raise
    except Exception as e:
        # Log other exceptions but don't fail schema evolution
        # Column might already exist or table doesn't exist
        pass
=======
            cursor.execute(f"ALTER TABLE {table} ADD COLUMN {column} {col_type}")
    except Exception:
        pass  # Column might already exist or table doesn't exist
>>>>>>> e44dfe70


def evolve_ingest_schema(db_path: Path, verbose: bool = True) -> bool:
    """Evolve ingest database schema by adding missing columns.

    Safe to run multiple times.
    """
    if not db_path.exists():
        if verbose:
            print(f"Database not found: {db_path}")
        return False

    # Add timeout to prevent hanging on locked database
    conn = sqlite3.connect(db_path, timeout=30.0)
    cur = conn.cursor()

    try:
        if verbose:
            print("Checking ingest_queue table...")

        _add_column_if_missing(cur, "ingest_queue", "retry_count", "INTEGER DEFAULT 0")
        _add_column_if_missing(cur, "ingest_queue", "error_message", "TEXT")

        conn.commit()
        if verbose:
            print(f"✓ Schema evolution complete: {db_path}")
        return True
    except Exception as e:
        conn.rollback()
        if verbose:
            print(f"✗ Schema evolution failed: {e}")
        return False
    finally:
        conn.close()


def evolve_all_schemas(
    state_dir: Path = Path("/data/dsa110-contimg/state"), verbose: bool = True
):
    """Evolve all database schemas to latest version.

    Runs schema evolution on all standard database locations.
    """
    if verbose:
        print("=== DSA-110 Database Schema Evolution ===\n")

    results = {}

    # Products database
    products_db = state_dir / "products.sqlite3"
    if verbose:
        print(f"Evolving schema for {products_db}...")
    results["products"] = evolve_products_schema(products_db, verbose=verbose)

    # Ingest database
    ingest_db = state_dir / "ingest.sqlite3"
    if verbose:
        print(f"\nEvolving schema for {ingest_db}...")
    results["ingest"] = evolve_ingest_schema(ingest_db, verbose=verbose)

    if verbose:
        print("\n=== Schema Evolution Summary ===")
        for db_name, success in results.items():
            status = "✓" if success else "✗"
            print(f"{status} {db_name}: {'Success' if success else 'Failed'}")

    return all(results.values())


# Backwards compatibility aliases
migrate_products_db = evolve_products_schema
migrate_ingest_db = evolve_ingest_schema
migrate_all = evolve_all_schemas


if __name__ == "__main__":
    import sys

    state_dir = (
        Path(sys.argv[1]) if len(sys.argv) > 1 else Path("/data/dsa110-contimg/state")
    )
    success = migrate_all(state_dir, verbose=True)
    sys.exit(0 if success else 1)<|MERGE_RESOLUTION|>--- conflicted
+++ resolved
@@ -64,46 +64,6 @@
                 last_mjd REAL,
                 updated_at REAL NOT NULL
             )
-<<<<<<< HEAD
-        """)
-        
-        # Add missing columns to existing table (safe schema evolution)
-        if _table_exists(cur, 'variability_stats'):
-            _add_column_if_missing(cur, 'variability_stats', 'nvss_flux_mjy', 'REAL')
-            _add_column_if_missing(cur, 'variability_stats', 'n_obs', 'INTEGER DEFAULT 0')
-            _add_column_if_missing(cur, 'variability_stats', 'mean_flux_mjy', 'REAL')
-            _add_column_if_missing(cur, 'variability_stats', 'std_flux_mjy', 'REAL')
-            _add_column_if_missing(cur, 'variability_stats', 'min_flux_mjy', 'REAL')
-            _add_column_if_missing(cur, 'variability_stats', 'max_flux_mjy', 'REAL')
-            _add_column_if_missing(cur, 'variability_stats', 'chi2_nu', 'REAL')
-            _add_column_if_missing(cur, 'variability_stats', 'sigma_deviation', 'REAL')
-            _add_column_if_missing(cur, 'variability_stats', 'eta_metric', 'REAL')
-            _add_column_if_missing(cur, 'variability_stats', 'last_measured_at', 'REAL')
-            _add_column_if_missing(cur, 'variability_stats', 'last_mjd', 'REAL')
-            _add_column_if_missing(cur, 'variability_stats', 'updated_at', 'REAL NOT NULL')
-        
-        # Create indexes only if columns exist (safe to call multiple times)
-        try:
-            cur.execute(
-                "CREATE INDEX IF NOT EXISTS idx_variability_chi2 ON variability_stats(chi2_nu)")
-        except sqlite3.OperationalError:
-            pass  # Column might not exist yet
-        try:
-            cur.execute(
-                "CREATE INDEX IF NOT EXISTS idx_variability_sigma ON variability_stats(sigma_deviation)")
-        except sqlite3.OperationalError:
-            pass  # Column might not exist yet
-        try:
-            cur.execute(
-                "CREATE INDEX IF NOT EXISTS idx_variability_eta ON variability_stats(eta_metric)")
-        except sqlite3.OperationalError:
-            pass  # Column might not exist yet
-        try:
-            cur.execute(
-                "CREATE INDEX IF NOT EXISTS idx_variability_last_mjd ON variability_stats(last_mjd)")
-        except sqlite3.OperationalError:
-            pass  # Column might not exist yet
-=======
         """
         )
         cur.execute(
@@ -115,7 +75,6 @@
         cur.execute(
             "CREATE INDEX IF NOT EXISTS idx_variability_last_mjd ON variability_stats(last_mjd)"
         )
->>>>>>> e44dfe70
 
         # Table: ese_candidates
         if verbose:
@@ -277,15 +236,8 @@
             _add_column_if_missing(cur, "photometry", "sep_from_center_deg", "REAL")
             _add_column_if_missing(cur, "photometry", "flags", "INTEGER DEFAULT 0")
             cur.execute(
-<<<<<<< HEAD
-                "CREATE INDEX IF NOT EXISTS idx_photometry_source_mjd ON photometry(source_id, mjd)")
-        
-        # Note: eta_metric column is already added above in the variability_stats table creation section
-        # This section is kept for backwards compatibility but is now redundant
-=======
                 "CREATE INDEX IF NOT EXISTS idx_photometry_source_mjd ON photometry(source_id, mjd)"
             )
->>>>>>> e44dfe70
 
         # Add missing indices (handle renamed tables)
 
@@ -367,24 +319,9 @@
         cursor.execute(f"PRAGMA table_info({table})")
         columns = {row[1] for row in cursor.fetchall()}
         if column not in columns:
-<<<<<<< HEAD
-            cursor.execute(
-                f"ALTER TABLE {table} ADD COLUMN {column} {col_type}")
-    except sqlite3.OperationalError as e:
-        # Column might already exist (SQLite doesn't support IF NOT EXISTS for ALTER TABLE)
-        # This is expected and safe to ignore
-        if "duplicate column" not in str(e).lower():
-            # Re-raise if it's a different operational error
-            raise
-    except Exception as e:
-        # Log other exceptions but don't fail schema evolution
-        # Column might already exist or table doesn't exist
-        pass
-=======
             cursor.execute(f"ALTER TABLE {table} ADD COLUMN {column} {col_type}")
     except Exception:
         pass  # Column might already exist or table doesn't exist
->>>>>>> e44dfe70
 
 
 def evolve_ingest_schema(db_path: Path, verbose: bool = True) -> bool:
