"""
MS quality validation for DSA-110 continuum imaging pipeline.

Performs comprehensive checks on Measurement Sets to ensure data quality
before calibration and imaging.
"""

import logging
import os
from dataclasses import dataclass
from pathlib import Path
from typing import Dict, List, Optional, Tuple

<<<<<<< HEAD
# Ensure CASAPATH is set before importing CASA modules
from dsa110_contimg.utils.casa_init import ensure_casa_path
ensure_casa_path()

=======
import numpy as np
>>>>>>> e44dfe70
from casacore.tables import table

logger = logging.getLogger(__name__)


@dataclass
class MSQualityMetrics:
    """Quality metrics for a Measurement Set."""

    # Basic properties
    ms_path: str
    ms_size_gb: float
    n_rows: int
    n_antennas: int
    n_baselines: int
    n_channels: int
    n_spws: int
    n_fields: int
    n_scans: int
    time_range_seconds: float

    # Data quality
    data_column_present: bool
    model_data_present: bool
    corrected_data_present: bool
    weight_spectrum_present: bool

    # Data statistics
    fraction_flagged: float
    fraction_zeros: float
    median_amplitude: float
    rms_amplitude: float
    amplitude_range: Tuple[float, float]

    # UVW validity
    uvw_present: bool
    uvw_all_zeros: bool
    median_uv_distance: float

    # Quality flags
    has_critical_issues: bool = False
    has_warnings: bool = False
    issues: List[str] = None
    warnings: List[str] = None

    def __post_init__(self):
        if self.issues is None:
            self.issues = []
        if self.warnings is None:
            self.warnings = []

    def to_dict(self) -> Dict:
        """Convert metrics to dictionary."""
        return {
            "ms_path": self.ms_path,
            "ms_size_gb": self.ms_size_gb,
            "n_rows": self.n_rows,
            "n_antennas": self.n_antennas,
            "n_baselines": self.n_baselines,
            "n_channels": self.n_channels,
            "n_spws": self.n_spws,
            "n_fields": self.n_fields,
            "n_scans": self.n_scans,
            "time_range_seconds": self.time_range_seconds,
            "data_quality": {
                "data_column_present": self.data_column_present,
                "model_data_present": self.model_data_present,
                "corrected_data_present": self.corrected_data_present,
                "weight_spectrum_present": self.weight_spectrum_present,
                "fraction_flagged": self.fraction_flagged,
                "fraction_zeros": self.fraction_zeros,
                "median_amplitude": self.median_amplitude,
                "rms_amplitude": self.rms_amplitude,
                "amplitude_range": self.amplitude_range,
            },
            "uvw": {
                "present": self.uvw_present,
                "all_zeros": self.uvw_all_zeros,
                "median_uv_distance": self.median_uv_distance,
            },
            "quality": {
                "has_critical_issues": self.has_critical_issues,
                "has_warnings": self.has_warnings,
                "issues": self.issues,
                "warnings": self.warnings,
            },
        }


def validate_ms_quality(
    ms_path: str,
    check_data_column: str = "DATA",
    sample_fraction: float = 0.1,
) -> MSQualityMetrics:
    """
    Perform comprehensive quality validation on a Measurement Set.

    Args:
        ms_path: Path to MS
        check_data_column: Which data column to check (DATA, CORRECTED_DATA, MODEL_DATA)
        sample_fraction: Fraction of data to sample for statistics (0.1 = 10%)

    Returns:
        MSQualityMetrics object with validation results
    """
    logger.info(f"Validating MS quality: {ms_path}")

    if not os.path.exists(ms_path):
        raise FileNotFoundError(f"MS not found: {ms_path}")

    # Get MS size
    ms_size_bytes = sum(
        os.path.getsize(os.path.join(dirpath, filename))
        for dirpath, dirnames, filenames in os.walk(ms_path)
        for filename in filenames
    )
    ms_size_gb = ms_size_bytes / (1024**3)

    issues = []
    warnings = []

    try:
        with table(ms_path, readonly=True, ack=False) as tb:
            # Basic properties
            n_rows = tb.nrows()

            if n_rows == 0:
                issues.append("MS has zero rows")

            # Get column names
            colnames = tb.colnames()
            data_column_present = check_data_column in colnames
            model_data_present = "MODEL_DATA" in colnames
            corrected_data_present = "CORRECTED_DATA" in colnames
            weight_spectrum_present = "WEIGHT_SPECTRUM" in colnames

            if not data_column_present:
                issues.append(f"Required column {check_data_column} not present")

            # Get UVW info
            uvw_present = "UVW" in colnames
            uvw_all_zeros = False
            median_uv_distance = 0.0

            if uvw_present and n_rows > 0:
                # Sample UVW
                sample_size = max(100, int(n_rows * sample_fraction))
                indices = np.linspace(0, n_rows - 1, sample_size, dtype=int)
                uvw_sample = tb.getcol("UVW", startrow=indices[0], nrow=len(indices))
                uv_distances = np.sqrt(uvw_sample[0] ** 2 + uvw_sample[1] ** 2)
                median_uv_distance = float(np.median(uv_distances))

                if np.all(np.abs(uvw_sample) < 1e-10):
                    issues.append("UVW coordinates are all zeros")
                    uvw_all_zeros = True
            elif not uvw_present:
                issues.append("UVW column not present")

            # Get data statistics
            fraction_flagged = 0.0
            fraction_zeros = 0.0
            median_amplitude = 0.0
            rms_amplitude = 0.0
            amplitude_range = (0.0, 0.0)

            if data_column_present and n_rows > 0:
                # Sample data for statistics
                sample_size = max(100, int(n_rows * sample_fraction))
                indices = np.linspace(0, n_rows - 1, sample_size, dtype=int)

                try:
                    data_sample = tb.getcol(
                        check_data_column, startrow=indices[0], nrow=len(indices)
                    )
                    flags_sample = tb.getcol(
                        "FLAG", startrow=indices[0], nrow=len(indices)
                    )

                    # Compute amplitudes
                    amps = np.abs(data_sample)

                    # Flag statistics
                    fraction_flagged = float(np.mean(flags_sample))

                    # Zero fraction (in unflagged data)
                    unflagged_amps = amps[~flags_sample]
                    if len(unflagged_amps) > 0:
                        fraction_zeros = float(np.mean(unflagged_amps < 1e-10))

                        # Amplitude statistics
                        nonzero_amps = unflagged_amps[unflagged_amps > 0]
                        if len(nonzero_amps) > 0:
                            median_amplitude = float(np.median(nonzero_amps))
                            rms_amplitude = float(np.sqrt(np.mean(nonzero_amps**2)))
                            amplitude_range = (
                                float(np.min(nonzero_amps)),
                                float(np.max(nonzero_amps)),
                            )
                        else:
                            warnings.append("All unflagged amplitudes are zero")
                    else:
                        warnings.append("All data is flagged")

                except Exception as e:
                    warnings.append(f"Could not compute data statistics: {e}")

            # Quality checks
            if fraction_flagged > 0.5:
                warnings.append(
                    f"High fraction of flagged data: {fraction_flagged:.1%}"
                )

            if fraction_zeros > 0.3:
                warnings.append(
                    f"High fraction of zero amplitudes: {fraction_zeros:.1%}"
                )

            if median_amplitude > 0 and (
                amplitude_range[1] / amplitude_range[0] > 1000
            ):
                warnings.append(
                    f"Very large amplitude dynamic range: {amplitude_range[1]/amplitude_range[0]:.1f}x"
                )

    except Exception as e:
        logger.error(f"Error validating MS: {e}")
        issues.append(f"Exception during validation: {e}")

    # Get metadata from subtables
    try:
        with table(f"{ms_path}::ANTENNA", readonly=True, ack=False) as ant_tb:
            n_antennas = ant_tb.nrows()

        with table(f"{ms_path}::SPECTRAL_WINDOW", readonly=True, ack=False) as spw_tb:
            n_spws = spw_tb.nrows()
            n_channels = int(spw_tb.getcol("NUM_CHAN")[0]) if spw_tb.nrows() > 0 else 0

        with table(f"{ms_path}::FIELD", readonly=True, ack=False) as field_tb:
            n_fields = field_tb.nrows()

        with table(ms_path, readonly=True, ack=False) as tb:
            if n_rows > 0:
                scan_ids = tb.getcol("SCAN_NUMBER")
                n_scans = len(np.unique(scan_ids))

                times = tb.getcol("TIME")
                time_range_seconds = float(np.max(times) - np.min(times))
            else:
                n_scans = 0
                time_range_seconds = 0.0

        n_baselines = (n_antennas * (n_antennas - 1)) // 2 if n_antennas > 0 else 0

    except Exception as e:
        logger.warning(f"Could not read MS metadata: {e}")
        n_antennas = 0
        n_spws = 0
        n_channels = 0
        n_fields = 0
        n_scans = 0
        n_baselines = 0
        time_range_seconds = 0.0
        warnings.append(f"Could not read metadata: {e}")

    # Create metrics object
    metrics = MSQualityMetrics(
        ms_path=ms_path,
        ms_size_gb=ms_size_gb,
        n_rows=n_rows,
        n_antennas=n_antennas,
        n_baselines=n_baselines,
        n_channels=n_channels,
        n_spws=n_spws,
        n_fields=n_fields,
        n_scans=n_scans,
        time_range_seconds=time_range_seconds,
        data_column_present=data_column_present,
        model_data_present=model_data_present,
        corrected_data_present=corrected_data_present,
        weight_spectrum_present=weight_spectrum_present,
        fraction_flagged=fraction_flagged,
        fraction_zeros=fraction_zeros,
        median_amplitude=median_amplitude,
        rms_amplitude=rms_amplitude,
        amplitude_range=amplitude_range,
        uvw_present=uvw_present,
        uvw_all_zeros=uvw_all_zeros,
        median_uv_distance=median_uv_distance,
        has_critical_issues=len(issues) > 0,
        has_warnings=len(warnings) > 0,
        issues=issues,
        warnings=warnings,
    )

    # Log results
    if metrics.has_critical_issues:
        logger.error(f"MS has critical issues: {', '.join(issues)}")
    if metrics.has_warnings:
        logger.warning(f"MS has warnings: {', '.join(warnings)}")
    if not metrics.has_critical_issues and not metrics.has_warnings:
        logger.info(f"MS passed quality checks: {ms_path}")

    return metrics


def quick_ms_check(ms_path: str) -> Tuple[bool, str]:
    """
    Quick sanity check for MS quality.

    Returns:
        (passed, message) tuple
    """
    try:
        if not os.path.exists(ms_path):
            return False, "MS does not exist"

        with table(ms_path, readonly=True, ack=False) as tb:
            n_rows = tb.nrows()
            if n_rows == 0:
                return False, "MS has zero rows"

            colnames = tb.colnames()
            if "DATA" not in colnames:
                return False, "DATA column missing"

            if "UVW" not in colnames:
                return False, "UVW column missing"

        return True, "MS passed quick check"

    except Exception as e:
        return False, f"Exception during check: {e}"<|MERGE_RESOLUTION|>--- conflicted
+++ resolved
@@ -11,14 +11,11 @@
 from pathlib import Path
 from typing import Dict, List, Optional, Tuple
 
-<<<<<<< HEAD
 # Ensure CASAPATH is set before importing CASA modules
 from dsa110_contimg.utils.casa_init import ensure_casa_path
 ensure_casa_path()
 
-=======
 import numpy as np
->>>>>>> e44dfe70
 from casacore.tables import table
 
 logger = logging.getLogger(__name__)
