"""
Create a tiny synthetic MS with a 1 Jy point source and produce headless plots.

Usage:
  python -m qa.sanity_plotms --outdir /data/dsa110-contimg/qa/_synthetic_plotms
"""

from __future__ import annotations

import argparse
import os
from pathlib import Path


def main() -> int:
    parser = argparse.ArgumentParser()
    parser.add_argument("--outdir", required=True)
    args = parser.parse_args()

    outdir = Path(args.outdir)
    outdir.mkdir(parents=True, exist_ok=True)

    # Headless env
    os.environ.setdefault("QT_QPA_PLATFORM", "offscreen")
    if os.environ.get("DISPLAY"):
        os.environ.pop("DISPLAY", None)

    # CASA imports
<<<<<<< HEAD
    # Ensure CASAPATH is set before importing CASA modules
    from dsa110_contimg.utils.casa_init import ensure_casa_path
    ensure_casa_path()

    from casatools import componentlist  # type: ignore  # noqa: E402
=======
>>>>>>> e44dfe70
    from casatasks import simobserve  # type: ignore  # noqa: E402
    from casatools import componentlist  # type: ignore  # noqa: E402

    try:
        from casaplotms import plotms  # type: ignore  # noqa: E402
    except Exception as e:
        p = outdir / "PLOTS_SKIPPED_NO_CASAPLOTMS.txt"
        p.write_text(f"casaplotms not importable: {e}\n", encoding="utf-8")
        return 0

    # Build a simple component list (1 Jy point)
    cl = componentlist()
    cl.addcomponent(
        dir="J2000 10h00m00.0 02d00m00.0",
        flux=1.0,
        fluxunit="Jy",
        shape="point",
        freq="1.5GHz",
    )
    # Overwrite existing component list if present
    pt_path = outdir / "pt.cl"
    try:
        if pt_path.exists():
            import shutil

            shutil.rmtree(pt_path, ignore_errors=True)
        cl.rename(str(pt_path))
    finally:
        cl.close()

    # Simulate a short observation (alma small array)
    # Run simobserve from outdir with a simple relative project name
    os.chdir(outdir)
    proj_name = "pmstest"
    simobserve(
        project=proj_name,
        complist=str(outdir / "pt.cl"),
        setpointings=True,
        direction="J2000 10h00m00.0 02d00m00.0",
        obsmode="int",
        antennalist="alma.out10.cfg",
        compwidth="2GHz",
        comp_nchan=1,
        thermalnoise="",
        totaltime="30s",
        maptype="ALMA",
        graphics="none",
        overwrite=True,
    )

    # Find the produced MS
    ms_candidates = list((outdir / proj_name).rglob("*.ms"))
    if not ms_candidates:
        (outdir / "SIMOBSERVE_FAILED.txt").write_text(
            "simobserve produced no .ms\n", encoding="utf-8"
        )
        return 1
    vis = str(ms_candidates[0])

    # Optional virtual display
    vdisplay = None
    try:
        from pyvirtualdisplay import Display  # type: ignore  # noqa: E402

        vdisplay = Display(visible=False, size=(1600, 1200))
        vdisplay.start()
    except Exception:
        pass

    # Headless plots using expformat
    try:
        base = str(outdir / "plotms_sanity")
        plotms(
            vis=vis,
            xaxis="time",
            yaxis="amp",
            plotfile=base,
            expformat="png",
            showgui=False,
            overwrite=True,
        )
        plotms(
            vis=vis,
            xaxis="freq",
            yaxis="phase",
            plotfile=base + "_freq",
            expformat="pdf",
            showgui=False,
            overwrite=True,
        )
        print("OK: wrote", base + ".png")
        print("OK: wrote", base + "_freq.pdf")
    finally:
        try:
            if vdisplay is not None:
                vdisplay.stop()
        except Exception:
            pass

    return 0


if __name__ == "__main__":
    raise SystemExit(main())<|MERGE_RESOLUTION|>--- conflicted
+++ resolved
@@ -26,14 +26,11 @@
         os.environ.pop("DISPLAY", None)
 
     # CASA imports
-<<<<<<< HEAD
     # Ensure CASAPATH is set before importing CASA modules
     from dsa110_contimg.utils.casa_init import ensure_casa_path
     ensure_casa_path()
 
     from casatools import componentlist  # type: ignore  # noqa: E402
-=======
->>>>>>> e44dfe70
     from casatasks import simobserve  # type: ignore  # noqa: E402
     from casatools import componentlist  # type: ignore  # noqa: E402
 
