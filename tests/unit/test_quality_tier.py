#!/usr/bin/env python3
"""
Unit tests for quality tier logic.

Tests the different quality tier behaviors (development, standard, high_precision)
and their parameter modifications.

Run with: pytest tests/unit/test_quality_tier.py -v
"""

import sys
from pathlib import Path
from unittest.mock import MagicMock, Mock, patch

import numpy as np
import pytest

# Add src to path for imports
sys.path.insert(0, str(Path(__file__).parent.parent.parent / "src"))


@pytest.mark.unit
class TestQualityTierDevelopment:
    """Test development quality tier behavior."""

    def test_development_tier_cell_size_multiplier(
        self, mock_table_factory, temp_work_dir
    ):
        """Test that development tier multiplies cell size by 4x."""
        from dsa110_contimg.imaging.cli_imaging import image_ms

        ms_path = str(temp_work_dir / "test.ms")
        imagename = str(temp_work_dir / "test.img")
        Path(ms_path).mkdir(parents=True, exist_ok=True)
        default_cell = 2.0

        with patch("casacore.tables.table", side_effect=mock_table_factory), patch(
            "dsa110_contimg.imaging.cli_utils.table", side_effect=mock_table_factory
        ), patch(
            "dsa110_contimg.imaging.cli_imaging.default_cell_arcsec", return_value=2.0
        ), patch(
            "dsa110_contimg.imaging.cli_imaging.detect_datacolumn", return_value="data"
        ), patch(
            "dsa110_contimg.imaging.cli_utils.default_cell_arcsec",
            return_value=default_cell,
        ), patch(
            "dsa110_contimg.imaging.cli_utils.detect_datacolumn", return_value="data"
        ), patch(
            "dsa110_contimg.imaging.cli_imaging.run_wsclean"
        ) as mock_wsclean, patch(
            "dsa110_contimg.imaging.cli_imaging.validate_ms", return_value=None
        ), patch(
            "dsa110_contimg.utils.validation.validate_corrected_data_quality",
            return_value=[],
        ):

            # Call with development tier and default cell size
            image_ms(
                ms_path,
                imagename=imagename,
                quality_tier="development",
                cell_arcsec=None,  # Use default
            )

            # Verify cell size was multiplied by 4
            call_args = mock_wsclean.call_args
            assert call_args[1]["cell_arcsec"] == default_cell * 4.0

    def test_development_tier_cell_size_custom_not_multiplied(
        self, mock_table_factory, temp_work_dir
    ):
        """Test that custom cell size is not multiplied in development tier."""
        from dsa110_contimg.imaging.cli_imaging import image_ms

        ms_path = str(temp_work_dir / "test.ms")
        imagename = str(temp_work_dir / "test.img")
        Path(ms_path).mkdir(parents=True, exist_ok=True)
        custom_cell = 5.0

        with patch("casacore.tables.table", side_effect=mock_table_factory), patch(
            "dsa110_contimg.imaging.cli_utils.table", side_effect=mock_table_factory
        ), patch(
            "dsa110_contimg.imaging.cli_imaging.default_cell_arcsec", return_value=2.0
        ), patch(
            "dsa110_contimg.imaging.cli_imaging.detect_datacolumn", return_value="data"
        ), patch(
            "dsa110_contimg.imaging.cli_utils.default_cell_arcsec", return_value=2.0
        ), patch(
            "dsa110_contimg.imaging.cli_utils.detect_datacolumn", return_value="data"
        ), patch(
            "dsa110_contimg.imaging.cli_imaging.run_wsclean"
        ) as mock_wsclean, patch(
            "dsa110_contimg.imaging.cli_imaging.validate_ms", return_value=None
        ), patch(
            "dsa110_contimg.utils.validation.validate_corrected_data_quality",
            return_value=[],
        ):

            # Call with development tier and custom cell size
            image_ms(
                ms_path,
                imagename=imagename,
                quality_tier="development",
                cell_arcsec=custom_cell,  # Custom value
            )

            # Verify custom cell size was NOT multiplied
            call_args = mock_wsclean.call_args
            assert call_args[1]["cell_arcsec"] == custom_cell

    def test_development_tier_iteration_limit(self, mock_table_factory, temp_work_dir):
        """Test that development tier limits iterations to 300."""
        from dsa110_contimg.imaging.cli_imaging import image_ms

        ms_path = str(temp_work_dir / "test.ms")
        imagename = str(temp_work_dir / "test.img")
        Path(ms_path).mkdir(parents=True, exist_ok=True)

        with patch("casacore.tables.table", side_effect=mock_table_factory), patch(
            "dsa110_contimg.imaging.cli_utils.table", side_effect=mock_table_factory
        ), patch(
            "dsa110_contimg.imaging.cli_imaging.default_cell_arcsec", return_value=2.0
        ), patch(
            "dsa110_contimg.imaging.cli_imaging.detect_datacolumn", return_value="data"
        ), patch(
            "dsa110_contimg.imaging.cli_utils.default_cell_arcsec", return_value=2.0
        ), patch(
            "dsa110_contimg.imaging.cli_utils.detect_datacolumn", return_value="data"
        ), patch(
            "dsa110_contimg.imaging.cli_imaging.run_wsclean"
        ) as mock_wsclean, patch(
            "dsa110_contimg.imaging.cli_imaging.validate_ms", return_value=None
        ), patch(
            "dsa110_contimg.utils.validation.validate_corrected_data_quality",
            return_value=[],
        ):

            # Call with high iteration count
            image_ms(
                ms_path,
                imagename=imagename,
                quality_tier="development",
                niter=5000,
            )

            # Verify iterations were capped at 300
            call_args = mock_wsclean.call_args
            assert call_args[1]["niter"] == 300

    def test_development_tier_nvss_threshold(self, temp_work_dir):
        """Test that development tier sets NVSS threshold to 10 mJy."""
        from dsa110_contimg.imaging.cli_imaging import image_ms

        ms_path = str(temp_work_dir / "test.ms")
        imagename = str(temp_work_dir / "test.img")
        Path(ms_path).mkdir(parents=True, exist_ok=True)

        def mock_table_with_phase_center(path, readonly=True):
            ctx = MagicMock()
            ctx.__enter__ = Mock(return_value=ctx)
            ctx.__exit__ = Mock(return_value=None)
            if "FIELD" in path:
                ctx.getcol.return_value = np.array(
                    [[[np.radians(120.0), np.radians(45.0)]]]
                )
                ctx.colnames.return_value = ["PHASE_DIR", "NAME"]
                ctx.nrows.return_value = 1
            elif "SPECTRAL_WINDOW" in path:
                ctx.getcol.return_value = np.array([[1.4e9, 1.41e9, 1.42e9, 1.43e9]])
                ctx.colnames.return_value = ["CHAN_FREQ", "CHAN_WIDTH"]
                ctx.nrows.return_value = 1
            else:
                # MAIN table - must have required columns for validate_ms
                ctx.colnames.return_value = [
                    "DATA",
                    "CORRECTED_DATA",
                    "MODEL_DATA",
                    "FLAG",
                    "ANTENNA1",
                    "ANTENNA2",
                    "TIME",
                    "UVW",
                ]
                ctx.nrows.return_value = 1000
            return ctx

        with patch(
            "casacore.tables.table", side_effect=mock_table_with_phase_center
        ), patch(
            "dsa110_contimg.imaging.cli_imaging.table",
            side_effect=mock_table_with_phase_center,
        ), patch(
            "dsa110_contimg.imaging.cli_utils.table",
            side_effect=mock_table_with_phase_center,
        ), patch(
            "dsa110_contimg.imaging.cli_utils.default_cell_arcsec", return_value=2.0
        ), patch(
            "dsa110_contimg.imaging.cli_imaging.default_cell_arcsec", return_value=2.0
        ), patch(
            "dsa110_contimg.imaging.cli_utils.detect_datacolumn", return_value="data"
        ), patch(
            "dsa110_contimg.imaging.cli_imaging.detect_datacolumn", return_value="data"
        ), patch(
            "dsa110_contimg.imaging.cli_imaging.run_wsclean"
        ), patch(
            "dsa110_contimg.imaging.cli_imaging.validate_ms", return_value=None
        ), patch(
            "dsa110_contimg.utils.validation.validate_corrected_data_quality",
            return_value=[],
        ), patch(
            "dsa110_contimg.calibration.skymodels.make_nvss_component_cl"
        ) as mock_make_cl, patch(
            "dsa110_contimg.calibration.skymodels.ft_from_cl"
        ), patch(
            "os.path.exists", return_value=True
        ):

            # Call with development tier and no explicit NVSS threshold
            image_ms(
                ms_path,
                imagename=imagename,
                quality_tier="development",
                nvss_min_mjy=None,  # Should default to 10.0
            )

            # Verify NVSS was called with 10 mJy threshold
            assert mock_make_cl.called
            call_args = mock_make_cl.call_args
            assert call_args[1]["min_mjy"] == 10.0


@pytest.mark.unit
class TestQualityTierStandard:
    """Test standard quality tier behavior."""

    def test_standard_tier_no_modifications(self, mock_table_factory, temp_work_dir):
        """Test that standard tier doesn't modify parameters."""
        from dsa110_contimg.imaging.cli_imaging import image_ms

        ms_path = str(temp_work_dir / "test.ms")
        imagename = str(temp_work_dir / "test.img")
        Path(ms_path).mkdir(parents=True, exist_ok=True)
<<<<<<< HEAD
        
        with patch('casacore.tables.table', side_effect=mock_table_factory), \
             patch('dsa110_contimg.imaging.cli_utils.table', side_effect=mock_table_factory), \
             patch('dsa110_contimg.imaging.cli_imaging.table', side_effect=mock_table_factory), \
             patch('dsa110_contimg.imaging.cli_imaging.default_cell_arcsec', return_value=2.0), \
             patch('dsa110_contimg.imaging.cli_imaging.detect_datacolumn', return_value='data'), \
             patch('dsa110_contimg.imaging.cli_utils.default_cell_arcsec', return_value=2.0), \
             patch('dsa110_contimg.imaging.cli_utils.detect_datacolumn', return_value='data'), \
             patch('dsa110_contimg.imaging.cli_imaging.run_wsclean') as mock_wsclean, \
             patch('dsa110_contimg.imaging.cli_imaging.validate_ms', return_value=None), \
             patch('dsa110_contimg.utils.validation.validate_corrected_data_quality', return_value=[]):
            
=======

        with patch("casacore.tables.table", side_effect=mock_table_factory), patch(
            "dsa110_contimg.imaging.cli_utils.table", side_effect=mock_table_factory
        ), patch(
            "dsa110_contimg.imaging.cli_imaging.default_cell_arcsec", return_value=2.0
        ), patch(
            "dsa110_contimg.imaging.cli_imaging.detect_datacolumn", return_value="data"
        ), patch(
            "dsa110_contimg.imaging.cli_utils.default_cell_arcsec", return_value=2.0
        ), patch(
            "dsa110_contimg.imaging.cli_utils.detect_datacolumn", return_value="data"
        ), patch(
            "dsa110_contimg.imaging.cli_imaging.run_wsclean"
        ) as mock_wsclean, patch(
            "dsa110_contimg.imaging.cli_imaging.validate_ms", return_value=None
        ), patch(
            "dsa110_contimg.utils.validation.validate_corrected_data_quality",
            return_value=[],
        ):

>>>>>>> e44dfe70
            # Call with standard tier
            image_ms(
                ms_path,
                imagename=imagename,
                quality_tier="standard",
                cell_arcsec=2.0,
                niter=1000,
            )

            # Verify parameters unchanged
            call_args = mock_wsclean.call_args
            assert call_args[1]["cell_arcsec"] == 2.0
            assert call_args[1]["niter"] == 1000


@pytest.mark.unit
class TestQualityTierHighPrecision:
    """Test high_precision quality tier behavior."""

    def test_high_precision_tier_iterations(self, mock_table_factory, temp_work_dir):
        """Test that high_precision tier uses high iteration count."""
        from dsa110_contimg.imaging.cli_imaging import image_ms

        ms_path = str(temp_work_dir / "test.ms")
        imagename = str(temp_work_dir / "test.img")
        Path(ms_path).mkdir(parents=True, exist_ok=True)

        with patch("casacore.tables.table", side_effect=mock_table_factory), patch(
            "dsa110_contimg.imaging.cli_utils.table", side_effect=mock_table_factory
        ), patch(
            "dsa110_contimg.imaging.cli_imaging.default_cell_arcsec", return_value=2.0
        ), patch(
            "dsa110_contimg.imaging.cli_imaging.detect_datacolumn", return_value="data"
        ), patch(
            "dsa110_contimg.imaging.cli_utils.default_cell_arcsec", return_value=2.0
        ), patch(
            "dsa110_contimg.imaging.cli_utils.detect_datacolumn", return_value="data"
        ), patch(
            "dsa110_contimg.imaging.cli_imaging.run_wsclean"
        ) as mock_wsclean, patch(
            "dsa110_contimg.imaging.cli_imaging.validate_ms", return_value=None
        ), patch(
            "dsa110_contimg.utils.validation.validate_corrected_data_quality",
            return_value=[],
        ):

            # Call with high_precision tier
            image_ms(
                ms_path,
                imagename=imagename,
                quality_tier="high_precision",
                niter=2000,
            )

            # Verify high iteration count is used
            call_args = mock_wsclean.call_args
            assert call_args[1]["niter"] == 2000  # Should not be capped

    def test_high_precision_tier_nvss_threshold(self, temp_work_dir):
        """Test that high_precision tier uses lower NVSS threshold (5 mJy)."""
        from dsa110_contimg.imaging.cli_imaging import image_ms

        ms_path = str(temp_work_dir / "test.ms")
        imagename = str(temp_work_dir / "test.img")
        Path(ms_path).mkdir(parents=True, exist_ok=True)

        def mock_table_with_phase_center(path, readonly=True):
            ctx = MagicMock()
            ctx.__enter__ = Mock(return_value=ctx)
            ctx.__exit__ = Mock(return_value=None)
            if "FIELD" in path:
                ctx.getcol.return_value = np.array(
                    [[[np.radians(120.0), np.radians(45.0)]]]
                )
                ctx.colnames.return_value = ["PHASE_DIR", "NAME"]
                ctx.nrows.return_value = 1
            elif "SPECTRAL_WINDOW" in path:
                ctx.getcol.return_value = np.array([[1.4e9, 1.41e9, 1.42e9, 1.43e9]])
                ctx.colnames.return_value = ["CHAN_FREQ", "CHAN_WIDTH"]
                ctx.nrows.return_value = 1
            else:
                # MAIN table - must have required columns for validate_ms
                ctx.colnames.return_value = [
                    "DATA",
                    "CORRECTED_DATA",
                    "MODEL_DATA",
                    "FLAG",
                    "ANTENNA1",
                    "ANTENNA2",
                    "TIME",
                    "UVW",
                ]
                ctx.nrows.return_value = 1000
            return ctx

        with patch(
            "casacore.tables.table", side_effect=mock_table_with_phase_center
        ), patch(
            "dsa110_contimg.imaging.cli_imaging.table",
            side_effect=mock_table_with_phase_center,
        ), patch(
            "dsa110_contimg.imaging.cli_utils.table",
            side_effect=mock_table_with_phase_center,
        ), patch(
            "dsa110_contimg.imaging.cli_utils.default_cell_arcsec", return_value=2.0
        ), patch(
            "dsa110_contimg.imaging.cli_imaging.default_cell_arcsec", return_value=2.0
        ), patch(
            "dsa110_contimg.imaging.cli_utils.detect_datacolumn", return_value="data"
        ), patch(
            "dsa110_contimg.imaging.cli_imaging.detect_datacolumn", return_value="data"
        ), patch(
            "dsa110_contimg.imaging.cli_imaging.run_wsclean"
        ), patch(
            "dsa110_contimg.imaging.cli_imaging.validate_ms", return_value=None
        ), patch(
            "dsa110_contimg.utils.validation.validate_corrected_data_quality",
            return_value=[],
        ), patch(
            "dsa110_contimg.calibration.skymodels.make_nvss_component_cl"
        ) as mock_make_cl, patch(
            "dsa110_contimg.calibration.skymodels.ft_from_cl"
        ), patch(
            "os.path.exists", return_value=True
        ):

            # Call with high_precision tier and no explicit NVSS threshold
            image_ms(
                ms_path,
                imagename=imagename,
                quality_tier="high_precision",
                nvss_min_mjy=None,  # Should default to 5.0
            )

            # Verify NVSS was called with 5 mJy threshold
            assert mock_make_cl.called
            call_args = mock_make_cl.call_args
            assert call_args[1]["min_mjy"] == 5.0


if __name__ == "__main__":
    pytest.main([__file__, "-v"])<|MERGE_RESOLUTION|>--- conflicted
+++ resolved
@@ -240,20 +240,6 @@
         ms_path = str(temp_work_dir / "test.ms")
         imagename = str(temp_work_dir / "test.img")
         Path(ms_path).mkdir(parents=True, exist_ok=True)
-<<<<<<< HEAD
-        
-        with patch('casacore.tables.table', side_effect=mock_table_factory), \
-             patch('dsa110_contimg.imaging.cli_utils.table', side_effect=mock_table_factory), \
-             patch('dsa110_contimg.imaging.cli_imaging.table', side_effect=mock_table_factory), \
-             patch('dsa110_contimg.imaging.cli_imaging.default_cell_arcsec', return_value=2.0), \
-             patch('dsa110_contimg.imaging.cli_imaging.detect_datacolumn', return_value='data'), \
-             patch('dsa110_contimg.imaging.cli_utils.default_cell_arcsec', return_value=2.0), \
-             patch('dsa110_contimg.imaging.cli_utils.detect_datacolumn', return_value='data'), \
-             patch('dsa110_contimg.imaging.cli_imaging.run_wsclean') as mock_wsclean, \
-             patch('dsa110_contimg.imaging.cli_imaging.validate_ms', return_value=None), \
-             patch('dsa110_contimg.utils.validation.validate_corrected_data_quality', return_value=[]):
-            
-=======
 
         with patch("casacore.tables.table", side_effect=mock_table_factory), patch(
             "dsa110_contimg.imaging.cli_utils.table", side_effect=mock_table_factory
@@ -274,7 +260,6 @@
             return_value=[],
         ):
 
->>>>>>> e44dfe70
             # Call with standard tier
             image_ms(
                 ms_path,
